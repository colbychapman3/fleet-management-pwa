<<<<<<< HEAD
// Enhanced Service Worker for PWA with stale-while-revalidate strategy
const CACHE_NAME = 'fleet-management-v1';
const urlsToCache = [
    '/',
    '/static/css/style.css',
    '/static/js/main.js',
    '/static/icons/icon-192x192.png',
    '/static/icons/icon-512x512.png',
    '/manifest.json',
    '/offline'
];

self.addEventListener('install', event => {
    event.waitUntil(
        caches.open(CACHE_NAME)
            .then(cache => {
                console.log('Opened cache');
                return cache.addAll(urlsToCache).catch(error => {
                    console.error('Failed to cache all resources:', error);
                });
            })
    );
});

self.addEventListener('fetch', event => {
    event.respondWith(
        caches.match(event.request)
            .then(cachedResponse => {
                // Stale-while-revalidate strategy
                const fetchPromise = fetch(event.request).then(
                    networkResponse => {
                        // Check if we received a valid response
                        if (networkResponse && networkResponse.status === 200 && networkResponse.type === 'basic') {
                            const responseToCache = networkResponse.clone();
                            caches.open(CACHE_NAME)
                                .then(cache => {
                                    cache.put(event.request, responseToCache);
                                });
                        }
                        return networkResponse;
                    }
                ).catch(error => {
                    console.log('Fetch failed:', error);
                    // Return offline page for navigation requests
                    if (event.request.mode === 'navigate') {
                        return caches.match('/offline');
                    }
                });

                return cachedResponse || fetchPromise;
            })
    );
=======
// Enhanced Service Worker for PWA with stale-while-revalidate strategy
const CACHE_NAME = 'fleet-management-v2';
const urlsToCache = [
    '/',
    '/static/css/style.css',
    '/static/js/main.js',
    '/static/icons/icon-192x192.png',
    '/static/icons/icon-512x512.png',
    '/manifest.json',
    '/offline',
    '/favicon.ico'
];

self.addEventListener('install', event => {
    console.log('Service Worker v2 installing...');
    event.waitUntil(
        caches.open(CACHE_NAME)
            .then(cache => {
                console.log('Opened cache v2');
                // Cache resources one by one to avoid failures
                return Promise.allSettled(
                    urlsToCache.map(url => 
                        cache.add(url).catch(error => {
                            console.warn(`Failed to cache ${url}:`, error);
                            return null; // Continue with other resources
                        })
                    )
                );
            })
            .then(() => {
                console.log('Service Worker v2 installation complete');
                // Force activation of new service worker
                return self.skipWaiting();
            })
    );
});

// Force immediate activation when new SW is ready
self.addEventListener('activate', event => {
    console.log('Service Worker v2 activating...');
    event.waitUntil(
        // Clear old caches
        caches.keys().then(cacheNames => {
            return Promise.all(
                cacheNames.map(cacheName => {
                    if (cacheName !== CACHE_NAME) {
                        console.log('Deleting old cache:', cacheName);
                        return caches.delete(cacheName);
                    }
                })
            );
        }).then(() => {
            console.log('Service Worker v2 activated');
            return self.clients.claim();
        })
    );
});

self.addEventListener('fetch', event => {
    const url = event.request.url;
    
    // Skip non-HTTP requests completely
    if (!url.startsWith('http://') && !url.startsWith('https://')) {
        return;
    }
    
    // Skip chrome-extension, moz-extension, and other browser extension schemes
    if (url.includes('chrome-extension://') || 
        url.includes('moz-extension://') || 
        url.includes('safari-extension://') ||
        url.includes('extension://')) {
        return;
    }
    
    event.respondWith(
        caches.match(event.request)
            .then(cachedResponse => {
                // Return cached version if available
                if (cachedResponse) {
                    return cachedResponse;
                }
                
                // Fetch from network
                return fetch(event.request).then(networkResponse => {
                    // Only cache successful responses from our domain
                    if (networkResponse && 
                        networkResponse.status === 200 && 
                        networkResponse.type === 'basic' &&
                        url.startsWith(self.location.origin)) {
                        
                        const responseToCache = networkResponse.clone();
                        caches.open(CACHE_NAME)
                            .then(cache => {
                                try {
                                    cache.put(event.request, responseToCache);
                                } catch (error) {
                                    console.warn('Cache put failed for:', url, error);
                                }
                            })
                            .catch(error => {
                                console.warn('Cache open failed:', error);
                            });
                    }
                    return networkResponse;
                }).catch(error => {
                    console.log('Fetch failed for:', url, error);
                    // Return offline page for navigation requests
                    if (event.request.mode === 'navigate') {
                        return caches.match('/offline');
                    }
                    throw error;
                });
            })
            .catch(error => {
                console.warn('Cache match failed for:', url, error);
                return fetch(event.request);
            })
    );
>>>>>>> 4e49b731
});<|MERGE_RESOLUTION|>--- conflicted
+++ resolved
@@ -1,57 +1,3 @@
-<<<<<<< HEAD
-// Enhanced Service Worker for PWA with stale-while-revalidate strategy
-const CACHE_NAME = 'fleet-management-v1';
-const urlsToCache = [
-    '/',
-    '/static/css/style.css',
-    '/static/js/main.js',
-    '/static/icons/icon-192x192.png',
-    '/static/icons/icon-512x512.png',
-    '/manifest.json',
-    '/offline'
-];
-
-self.addEventListener('install', event => {
-    event.waitUntil(
-        caches.open(CACHE_NAME)
-            .then(cache => {
-                console.log('Opened cache');
-                return cache.addAll(urlsToCache).catch(error => {
-                    console.error('Failed to cache all resources:', error);
-                });
-            })
-    );
-});
-
-self.addEventListener('fetch', event => {
-    event.respondWith(
-        caches.match(event.request)
-            .then(cachedResponse => {
-                // Stale-while-revalidate strategy
-                const fetchPromise = fetch(event.request).then(
-                    networkResponse => {
-                        // Check if we received a valid response
-                        if (networkResponse && networkResponse.status === 200 && networkResponse.type === 'basic') {
-                            const responseToCache = networkResponse.clone();
-                            caches.open(CACHE_NAME)
-                                .then(cache => {
-                                    cache.put(event.request, responseToCache);
-                                });
-                        }
-                        return networkResponse;
-                    }
-                ).catch(error => {
-                    console.log('Fetch failed:', error);
-                    // Return offline page for navigation requests
-                    if (event.request.mode === 'navigate') {
-                        return caches.match('/offline');
-                    }
-                });
-
-                return cachedResponse || fetchPromise;
-            })
-    );
-=======
 // Enhanced Service Worker for PWA with stale-while-revalidate strategy
 const CACHE_NAME = 'fleet-management-v2';
 const urlsToCache = [
@@ -170,5 +116,4 @@
                 return fetch(event.request);
             })
     );
->>>>>>> 4e49b731
 });