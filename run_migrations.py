<<<<<<< HEAD
#!/usr/bin/env python3
"""
Migration execution script for Fleet Management PWA
"""

import os
import sys
import shutil
from datetime import datetime
from flask import Flask
from flask_sqlalchemy import SQLAlchemy
from flask_migrate import Migrate

# Add current directory to path for imports
sys.path.insert(0, os.path.dirname(os.path.abspath(__file__)))

def create_app():
    """Create Flask app with minimal configuration for migrations"""
    app = Flask(__name__)
    
    # Use SQLite for this test
    db_path = os.path.join(os.path.dirname(__file__), 'fleet_management.db')
    app.config['SQLALCHEMY_DATABASE_URI'] = f'sqlite:///{db_path}'
    app.config['SQLALCHEMY_TRACK_MODIFICATIONS'] = False
    app.config['SECRET_KEY'] = 'migration-test-key'
    
    return app

def backup_database():
    """Create a backup of the current database"""
    db_path = os.path.join(os.path.dirname(__file__), 'fleet_management.db')
    
    if os.path.exists(db_path):
        backup_name = f'fleet_management_backup_{datetime.now().strftime("%Y%m%d_%H%M%S")}.db'
        backup_path = os.path.join(os.path.dirname(__file__), backup_name)
        shutil.copy2(db_path, backup_path)
        print(f"Database backed up to: {backup_path}")
        return backup_path
    else:
        print("No existing database found, creating new one")
        return None

def check_migration_status(migrate):
    """Check current migration status"""
    try:
        from flask_migrate import current, heads
        current_rev = current()
        head_rev = heads()
        print(f"Current migration: {current_rev}")
        print(f"Latest migration: {head_rev}")
        return current_rev, head_rev
    except Exception as e:
        print(f"Could not check migration status: {e}")
        return None, None

def main():
    print("=== Fleet Management PWA Migration Tool ===")
    
    # Create app
    app = create_app()
    
    # Initialize database and migration
    db = SQLAlchemy(app)
    migrate = Migrate(app, db)
    
    with app.app_context():
        print("\n1. Backing up current database state...")
        backup_path = backup_database()
        
        print("\n2. Checking migration status...")
        current_rev, head_rev = check_migration_status(migrate)
        
        print("\n3. Available migration files:")
        migrations_path = os.path.join(os.path.dirname(__file__), 'migrations', 'versions')
        if os.path.exists(migrations_path):
            migration_files = sorted([f for f in os.listdir(migrations_path) if f.endswith('.py')])
            for i, migration in enumerate(migration_files, 1):
                print(f"   {i}. {migration}")
        else:
            print("   No migrations directory found")
            return
        
        # Import models to ensure they're registered
        try:
            print("\n4. Importing models...")
            import models.user
            import models.vessel  
            import models.task
            print("   Core models imported successfully")
        except ImportError as e:
            print(f"   Warning: Could not import some models: {e}")
        
        print("\n5. Database connection test...")
        try:
            db.create_all()
            print("   Database connection successful")
        except Exception as e:
            print(f"   Database connection failed: {e}")
            return
        
        print(f"\nMigration environment ready!")
        print(f"Database: {app.config['SQLALCHEMY_DATABASE_URI']}")
        if backup_path:
            print(f"Backup: {backup_path}")

if __name__ == "__main__":
=======
#!/usr/bin/env python3
"""
Migration execution script for Fleet Management PWA
"""

import os
import sys
import shutil
from datetime import datetime
from flask import Flask
from flask_sqlalchemy import SQLAlchemy
from flask_migrate import Migrate

# Add current directory to path for imports
sys.path.insert(0, os.path.dirname(os.path.abspath(__file__)))

def create_app():
    """Create Flask app with minimal configuration for migrations"""
    app = Flask(__name__)
    
    # Use SQLite for this test
    db_path = os.path.join(os.path.dirname(__file__), 'fleet_management.db')
    app.config['SQLALCHEMY_DATABASE_URI'] = f'sqlite:///{db_path}'
    app.config['SQLALCHEMY_TRACK_MODIFICATIONS'] = False
    app.config['SECRET_KEY'] = 'migration-test-key'
    
    return app

def backup_database():
    """Create a backup of the current database"""
    db_path = os.path.join(os.path.dirname(__file__), 'fleet_management.db')
    
    if os.path.exists(db_path):
        backup_name = f'fleet_management_backup_{datetime.now().strftime("%Y%m%d_%H%M%S")}.db'
        backup_path = os.path.join(os.path.dirname(__file__), backup_name)
        shutil.copy2(db_path, backup_path)
        print(f"Database backed up to: {backup_path}")
        return backup_path
    else:
        print("No existing database found, creating new one")
        return None

def check_migration_status(migrate):
    """Check current migration status"""
    try:
        from flask_migrate import current, heads
        current_rev = current()
        head_rev = heads()
        print(f"Current migration: {current_rev}")
        print(f"Latest migration: {head_rev}")
        return current_rev, head_rev
    except Exception as e:
        print(f"Could not check migration status: {e}")
        return None, None

def main():
    print("=== Fleet Management PWA Migration Tool ===")
    
    # Create app
    app = create_app()
    
    # Initialize database and migration
    db = SQLAlchemy(app)
    migrate = Migrate(app, db)
    
    with app.app_context():
        print("\n1. Backing up current database state...")
        backup_path = backup_database()
        
        print("\n2. Checking migration status...")
        current_rev, head_rev = check_migration_status(migrate)
        
        print("\n3. Available migration files:")
        migrations_path = os.path.join(os.path.dirname(__file__), 'migrations', 'versions')
        if os.path.exists(migrations_path):
            migration_files = sorted([f for f in os.listdir(migrations_path) if f.endswith('.py')])
            for i, migration in enumerate(migration_files, 1):
                print(f"   {i}. {migration}")
        else:
            print("   No migrations directory found")
            return
        
        # Import models to ensure they're registered
        try:
            print("\n4. Importing models...")
            import models.models.user
            import models.models.vessel  
            import models.models.task
            print("   Core models imported successfully")
        except ImportError as e:
            print(f"   Warning: Could not import some models: {e}")
        
        print("\n5. Database connection test...")
        try:
            db.create_all()
            print("   Database connection successful")
        except Exception as e:
            print(f"   Database connection failed: {e}")
            return
        
        print(f"\nMigration environment ready!")
        print(f"Database: {app.config['SQLALCHEMY_DATABASE_URI']}")
        if backup_path:
            print(f"Backup: {backup_path}")

if __name__ == "__main__":
>>>>>>> 4e49b731
    main()<|MERGE_RESOLUTION|>--- conflicted
+++ resolved
@@ -1,111 +1,3 @@
-<<<<<<< HEAD
-#!/usr/bin/env python3
-"""
-Migration execution script for Fleet Management PWA
-"""
-
-import os
-import sys
-import shutil
-from datetime import datetime
-from flask import Flask
-from flask_sqlalchemy import SQLAlchemy
-from flask_migrate import Migrate
-
-# Add current directory to path for imports
-sys.path.insert(0, os.path.dirname(os.path.abspath(__file__)))
-
-def create_app():
-    """Create Flask app with minimal configuration for migrations"""
-    app = Flask(__name__)
-    
-    # Use SQLite for this test
-    db_path = os.path.join(os.path.dirname(__file__), 'fleet_management.db')
-    app.config['SQLALCHEMY_DATABASE_URI'] = f'sqlite:///{db_path}'
-    app.config['SQLALCHEMY_TRACK_MODIFICATIONS'] = False
-    app.config['SECRET_KEY'] = 'migration-test-key'
-    
-    return app
-
-def backup_database():
-    """Create a backup of the current database"""
-    db_path = os.path.join(os.path.dirname(__file__), 'fleet_management.db')
-    
-    if os.path.exists(db_path):
-        backup_name = f'fleet_management_backup_{datetime.now().strftime("%Y%m%d_%H%M%S")}.db'
-        backup_path = os.path.join(os.path.dirname(__file__), backup_name)
-        shutil.copy2(db_path, backup_path)
-        print(f"Database backed up to: {backup_path}")
-        return backup_path
-    else:
-        print("No existing database found, creating new one")
-        return None
-
-def check_migration_status(migrate):
-    """Check current migration status"""
-    try:
-        from flask_migrate import current, heads
-        current_rev = current()
-        head_rev = heads()
-        print(f"Current migration: {current_rev}")
-        print(f"Latest migration: {head_rev}")
-        return current_rev, head_rev
-    except Exception as e:
-        print(f"Could not check migration status: {e}")
-        return None, None
-
-def main():
-    print("=== Fleet Management PWA Migration Tool ===")
-    
-    # Create app
-    app = create_app()
-    
-    # Initialize database and migration
-    db = SQLAlchemy(app)
-    migrate = Migrate(app, db)
-    
-    with app.app_context():
-        print("\n1. Backing up current database state...")
-        backup_path = backup_database()
-        
-        print("\n2. Checking migration status...")
-        current_rev, head_rev = check_migration_status(migrate)
-        
-        print("\n3. Available migration files:")
-        migrations_path = os.path.join(os.path.dirname(__file__), 'migrations', 'versions')
-        if os.path.exists(migrations_path):
-            migration_files = sorted([f for f in os.listdir(migrations_path) if f.endswith('.py')])
-            for i, migration in enumerate(migration_files, 1):
-                print(f"   {i}. {migration}")
-        else:
-            print("   No migrations directory found")
-            return
-        
-        # Import models to ensure they're registered
-        try:
-            print("\n4. Importing models...")
-            import models.user
-            import models.vessel  
-            import models.task
-            print("   Core models imported successfully")
-        except ImportError as e:
-            print(f"   Warning: Could not import some models: {e}")
-        
-        print("\n5. Database connection test...")
-        try:
-            db.create_all()
-            print("   Database connection successful")
-        except Exception as e:
-            print(f"   Database connection failed: {e}")
-            return
-        
-        print(f"\nMigration environment ready!")
-        print(f"Database: {app.config['SQLALCHEMY_DATABASE_URI']}")
-        if backup_path:
-            print(f"Backup: {backup_path}")
-
-if __name__ == "__main__":
-=======
 #!/usr/bin/env python3
 """
 Migration execution script for Fleet Management PWA
@@ -212,5 +104,4 @@
             print(f"Backup: {backup_path}")
 
 if __name__ == "__main__":
->>>>>>> 4e49b731
     main()