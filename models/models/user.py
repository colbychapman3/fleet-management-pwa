--- conflicted
+++ resolved
@@ -31,21 +31,7 @@
     phone = db.Column(db.String(20))
     vessel_id = db.Column(db.Integer, db.ForeignKey('vessels.id'), nullable=True)
     
-<<<<<<< HEAD
-    # Stevedore-specific fields
-    employee_id = db.Column(db.String(20), unique=True)
-    specialization = db.Column(db.String(50))  # 'auto_ops', 'heavy_ops', 'general', 'crane_operator', etc.
-    experience_years = db.Column(db.Integer, default=0)
-    current_shift = db.Column(db.String(20))  # 'day', 'night', 'swing'
-    is_team_lead = db.Column(db.Boolean, default=False)
-    safety_rating = db.Column(db.Float, default=100.0)  # Safety score out of 100
-    
-    # Performance metrics
-    operations_completed = db.Column(db.Integer, default=0)
-    average_efficiency = db.Column(db.Float, default=0.0)
-    safety_incidents = db.Column(db.Integer, default=0)
-=======
-    # Maritime-specific fields
+    # Maritime-specific fields (merged from both versions)
     employee_id = db.Column(db.String(20), unique=True, index=True)
     license_number = db.Column(db.String(50))
     license_expiry = db.Column(db.Date)
@@ -54,7 +40,18 @@
     shift_schedule = db.Column(db.JSON)  # Shift pattern information
     emergency_contact = db.Column(db.String(100))
     emergency_phone = db.Column(db.String(20))
->>>>>>> 8e0d2421
+    
+    # Stevedore-specific fields
+    specialization = db.Column(db.String(50))  # 'auto_ops', 'heavy_ops', 'general', 'crane_operator', etc.
+    experience_years = db.Column(db.Integer, default=0)
+    current_shift = db.Column(db.String(20))  # 'day', 'night', 'swing'
+    is_team_lead = db.Column(db.Boolean, default=False)
+    safety_rating = db.Column(db.Float, default=100.0)  # Safety score out of 100
+    
+    # Performance metrics
+    operations_completed = db.Column(db.Integer, default=0)
+    average_efficiency = db.Column(db.Float, default=0.0)
+    safety_incidents = db.Column(db.Integer, default=0)
     
     # Relationships
     vessel = db.relationship('Vessel', backref='crew_members', lazy=True)
