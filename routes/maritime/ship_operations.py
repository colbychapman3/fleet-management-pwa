--- conflicted
+++ resolved
@@ -1,11 +1,10 @@
-<<<<<<< HEAD
 from flask import Blueprint, render_template, request, redirect, url_for, flash, jsonify
 from flask_login import login_required, current_user
 from app import db
 # MaritimeOperation import moved to individual functions to avoid circular import
 from models.maritime.wizard_step import WizardStep
 from models.maritime.validation import MaritimeValidator
-from models.models.enhanced_vessel import Vessel
+from models.models.vessel import Vessel
 from models.forms.maritime_forms import (
     MaritimeOperationStep1Form, MaritimeOperationStep2Form,
     MaritimeOperationStep3Form, MaritimeOperationStep4Form,
@@ -675,2545 +674,4 @@
     from models.maritime.maritime_operation import MaritimeOperation
     
     operation = MaritimeOperation.query.get_or_404(operation_id)
-    return jsonify(operation.to_dict())
-
-# Fix routing conflict by removing the redundant route
-# The single-page wizard is already handled by new_ship_operation_wizard above
-import json
-
-# Access app components via current_app or direct import
-def get_app_db():
-    import app
-    return app.db
-
-def get_cache_functions():
-    import app
-    return app.cache_get, app.cache_set, app.cache_delete, app.get_cache_key
-
-from models.models.enhanced_user import User
-from models.models.enhanced_vessel import Vessel
-from models.models.maritime_models import (
-    CargoOperation, MaritimeDocument, 
-    DischargeProgress, MaritimeOperationsHelper
-)
-from models.maritime.stevedore_team import StevedoreTeam
-from models.models.sync_log import SyncLog
-import structlog
-
-logger = structlog.get_logger()
-
-# Duplicate blueprint removed - using maritime_bp
-
-# Maritime role validation decorator
-def maritime_access_required(required_roles=None):
-    """Decorator to check maritime-specific role permissions"""
-    if required_roles is None:
-        required_roles = ['manager', 'maritime_supervisor', 'stevedore_lead']
-    
-    def decorator(f):
-        def wrapper(*args, **kwargs):
-            if not current_user.is_authenticated:
-                return jsonify({'error': 'Authentication required'}), 401
-            
-            # Allow managers full access
-            if current_user.is_manager():
-                return f(*args, **kwargs)
-            
-            # Check specific maritime roles
-            user_role = getattr(current_user, 'maritime_role', current_user.role)
-            if user_role not in required_roles:
-                return jsonify({'error': 'Insufficient maritime permissions'}), 403
-            
-            return f(*args, **kwargs)
-        
-        wrapper.__name__ = f.__name__
-        return wrapper
-    return decorator
-
-# Ship Operations Wizard API
-
-@maritime_bp.route('/ship_operations/', methods=['POST'])
-@login_required
-@maritime_access_required(['manager', 'maritime_supervisor'])
-def create_ship_operation():
-    """
-    Step 1: Create new ship operation (vessel arrival)
-    POST /api/maritime/ship-operations/
-    """
-    try:
-        data = request.get_json()
-        
-        # Validate required fields for step 1
-        required_fields = ['vessel_name', 'arrival_date', 'expected_duration']
-        for field in required_fields:
-            if not data.get(field):
-                return jsonify({'error': f'{field} is required'}), 400
-        
-        # Check if vessel already exists or create new one
-        vessel = Vessel.query.filter_by(name=data['vessel_name']).first()
-        if not vessel:
-            vessel = Vessel(
-                name=data['vessel_name'],
-                vessel_type=data.get('vessel_type', 'cargo'),
-                status='arriving',
-                imo_number=data.get('imo_number'),
-                call_sign=data.get('call_sign'),
-                flag_state=data.get('flag_state'),
-                gross_tonnage=data.get('gross_tonnage'),
-                created_at=datetime.utcnow()
-            )
-        else:
-            # Update existing vessel status
-            vessel.status = 'arriving'
-            vessel.updated_at = datetime.utcnow()
-        
-        # Parse arrival date
-        try:
-            arrival_date = datetime.fromisoformat(data['arrival_date'].replace('Z', '+00:00'))
-        except ValueError:
-            return jsonify({'error': 'Invalid arrival_date format. Use ISO format.'}), 400
-        
-        # Update vessel with operation details
-        vessel.arrival_date = arrival_date
-        vessel.expected_duration = data.get('expected_duration')
-        vessel.total_vehicles = data.get('total_vehicles', 0)
-        vessel.expected_rate = data.get('expected_rate', 150)  # vehicles per hour
-        vessel.port_of_origin = data.get('port_of_origin')
-        vessel.next_port = data.get('next_port')
-        vessel.agent_company = data.get('agent_company')
-        vessel.operation_notes = data.get('operation_notes', '')
-        
-        # Set operation metadata
-        operation_metadata = {
-            'wizard_step': 1,
-            'created_by': current_user.id,
-            'operation_id': str(uuid.uuid4()),
-            'step_1_completed': True,
-            'step_2_completed': False,
-            'step_3_completed': False,
-            'step_4_completed': False
-        }
-        vessel.operation_metadata = json.dumps(operation_metadata)
-        
-        db = get_app_db()
-        db.session.add(vessel)
-        db.session.commit()
-        
-        # Log operation creation
-        SyncLog.log_action(
-            user_id=current_user.id,
-            action='create',
-            table_name='ship_operations',
-            record_id=vessel.id,
-            data_after=vessel.to_dict()
-        )
-        
-        # Clear relevant caches
-        cache_get, cache_set, cache_delete, get_cache_key = get_cache_functions()
-        cache_delete(get_cache_key('vessels', '*'))
-        cache_delete(get_cache_key('ship_operations', '*'))
-        
-        logger.info(f"Ship operation created: {vessel.id} by user {current_user.id}")
-        
-        return jsonify({
-            'message': 'Ship operation created successfully',
-            'operation': {
-                'vessel_id': vessel.id,
-                'operation_id': operation_metadata['operation_id'],
-                'wizard_step': 1,
-                'next_step': 2,
-                'vessel': vessel.to_dict()
-            }
-        }), 201
-        
-    except Exception as e:
-        db = get_app_db()
-        db.session.rollback()
-        logger.error(f"Create ship operation error: {e}")
-        return jsonify({'error': 'Failed to create ship operation'}), 500
-
-@maritime_bp.route('/ship_operations/<int:vessel_id>', methods=['GET'])
-@login_required
-@maritime_access_required()
-def get_ship_operation(vessel_id):
-    """
-    Get ship operation details with wizard progress
-    GET /api/maritime/ship-operations/{id}
-    """
-    try:
-        vessel = Vessel.query.get_or_404(vessel_id)
-        
-        # Get operation metadata
-        operation_metadata = {}
-        if vessel.operation_metadata:
-            try:
-                operation_metadata = json.loads(vessel.operation_metadata)
-            except (json.JSONDecodeError, TypeError):
-                operation_metadata = {}
-        
-        # Build comprehensive operation data
-        operation_data = {
-            'vessel': vessel.to_dict(),
-            'wizard_progress': {
-                'current_step': operation_metadata.get('wizard_step', 1),
-                'step_1_completed': operation_metadata.get('step_1_completed', False),
-                'step_2_completed': operation_metadata.get('step_2_completed', False),
-                'step_3_completed': operation_metadata.get('step_3_completed', False),
-                'step_4_completed': operation_metadata.get('step_4_completed', False),
-                'operation_id': operation_metadata.get('operation_id'),
-                'created_by': operation_metadata.get('created_by')
-            },
-            'cargo_operations': [co.to_dict() for co in vessel.cargo_operations] if hasattr(vessel, 'cargo_operations') else [],
-            'stevedore_teams': [st.to_dict() for st in vessel.stevedore_teams] if hasattr(vessel, 'stevedore_teams') else [],
-            'tico_vehicles': [tv.to_dict() for tv in vessel.tico_vehicles] if hasattr(vessel, 'tico_vehicles') else [],
-            'discharge_progress': [dp.to_dict() for dp in vessel.discharge_progress] if hasattr(vessel, 'discharge_progress') else [],
-            'maritime_documents': [md.to_dict() for md in vessel.maritime_documents] if hasattr(vessel, 'maritime_documents') else []
-        }
-        
-        # Add zone summary
-        operation_data['zone_summary'] = MaritimeOperationsHelper.get_zone_summary(vessel_id)
-        
-        # Add estimated completion
-        estimated_completion = MaritimeOperationsHelper.calculate_estimated_completion(vessel_id)
-        operation_data['estimated_completion'] = estimated_completion.isoformat() if estimated_completion else None
-        
-        return jsonify(operation_data)
-        
-    except Exception as e:
-        logger.error(f"Get ship operation error: {e}")
-        return jsonify({'error': 'Failed to retrieve ship operation'}), 500
-
-@maritime_bp.route('/ship_operations/<int:vessel_id>/step/<int:step>', methods=['PUT'])
-@login_required
-@maritime_access_required()
-def update_wizard_step(vessel_id, step):
-    """
-    Update specific wizard step
-    PUT /api/maritime/ship-operations/{id}/step/{step}
-    """
-    try:
-        vessel = Vessel.query.get_or_404(vessel_id)
-        data = request.get_json()
-        
-        # Get current operation metadata
-        operation_metadata = {}
-        if vessel.operation_metadata:
-            try:
-                operation_metadata = json.loads(vessel.operation_metadata)
-            except (json.JSONDecodeError, TypeError):
-                operation_metadata = {}
-        
-        db = get_app_db()
-        
-        if step == 2:
-            # Step 2: Cargo Manifest Processing
-            return process_step_2_cargo_manifest(vessel, data, operation_metadata, db)
-        elif step == 3:
-            # Step 3: Team Assignment
-            return process_step_3_team_assignment(vessel, data, operation_metadata, db)
-        elif step == 4:
-            # Step 4: Berth Allocation
-            return process_step_4_berth_allocation(vessel, data, operation_metadata, db)
-        else:
-            return jsonify({'error': f'Invalid step: {step}'}), 400
-            
-    except Exception as e:
-        db = get_app_db()
-        db.session.rollback()
-        logger.error(f"Update wizard step error: {e}")
-        return jsonify({'error': f'Failed to update step {step}'}), 500
-
-def process_step_2_cargo_manifest(vessel, data, operation_metadata, db):
-    """Process Step 2: Cargo Manifest and Vehicle Data"""
-    required_fields = ['cargo_manifest']
-    for field in required_fields:
-        if not data.get(field):
-            return jsonify({'error': f'{field} is required for step 2'}), 400
-    
-    cargo_manifest = data['cargo_manifest']
-    
-    # Clear existing cargo operations for this vessel
-    CargoOperation.query.filter_by(vessel_id=vessel.id).delete()
-    
-    # Process cargo manifest data
-    for cargo_item in cargo_manifest:
-        cargo_op = CargoOperation(
-            vessel_id=vessel.id,
-            zone=cargo_item.get('zone', 'General'),
-            vehicle_type=cargo_item.get('vehicle_type'),
-            quantity=cargo_item.get('quantity', 0),
-            discharged=cargo_item.get('discharged', 0),
-            location=cargo_item.get('location', '')
-        )
-        db.session.add(cargo_op)
-    
-    # Update vessel totals
-    vessel.total_vehicles = sum(item.get('quantity', 0) for item in cargo_manifest)
-    
-    # Update operation metadata
-    operation_metadata.update({
-        'wizard_step': 2,
-        'step_2_completed': True,
-        'step_2_data': {
-            'manifest_processed': True,
-            'total_cargo_items': len(cargo_manifest),
-            'processed_at': datetime.utcnow().isoformat()
-        }
-    })
-    vessel.operation_metadata = json.dumps(operation_metadata)
-    
-    db.session.commit()
-    
-    logger.info(f"Step 2 completed for vessel {vessel.id}: cargo manifest processed")
-    
-    return jsonify({
-        'message': 'Cargo manifest processed successfully',
-        'step': 2,
-        'next_step': 3,
-        'cargo_operations': [co.to_dict() for co in vessel.cargo_operations]
-    })
-
-def process_step_3_team_assignment(vessel, data, operation_metadata, db):
-    """Process Step 3: Stevedore Team Assignment"""
-    required_fields = ['teams']
-    for field in required_fields:
-        if not data.get(field):
-            return jsonify({'error': f'{field} is required for step 3'}), 400
-    
-    teams_data = data['teams']
-    
-    # Clear existing team assignments for this vessel
-    StevedoreTeam.query.filter_by(vessel_id=vessel.id).delete()
-    
-    # Process team assignments
-    teams_created = []
-    for team_data in teams_data:
-        team = StevedoreTeam(
-            vessel_id=vessel.id,
-            team_type=team_data.get('team_type', 'General'),
-            lead_id=team_data.get('lead_id'),
-            assistant_id=team_data.get('assistant_id'),
-            shift_start=datetime.strptime(team_data['shift_start'], '%H:%M').time() if team_data.get('shift_start') else None,
-            shift_end=datetime.strptime(team_data['shift_end'], '%H:%M').time() if team_data.get('shift_end') else None
-        )
-        
-        # Set team members
-        if team_data.get('members'):
-            team.set_members(team_data['members'])
-        
-        db.session.add(team)
-        teams_created.append(team)
-    
-    # Process TICO vehicle assignments if provided
-    if data.get('tico_vehicles'):
-        TicoVehicle.query.filter_by(vessel_id=vessel.id).delete()
-        
-        for tico_data in data['tico_vehicles']:
-            tico_vehicle = TicoVehicle(
-                vessel_id=vessel.id,
-                vehicle_type=tico_data.get('vehicle_type', 'Van'),
-                vehicle_id=tico_data.get('vehicle_id'),
-                capacity=tico_data.get('capacity', 7),
-                driver_id=tico_data.get('driver_id'),
-                status=tico_data.get('status', 'available')
-            )
-            db.session.add(tico_vehicle)
-    
-    # Update operation metadata
-    operation_metadata.update({
-        'wizard_step': 3,
-        'step_3_completed': True,
-        'step_3_data': {
-            'teams_assigned': len(teams_data),
-            'tico_vehicles_assigned': len(data.get('tico_vehicles', [])),
-            'processed_at': datetime.utcnow().isoformat()
-        }
-    })
-    vessel.operation_metadata = json.dumps(operation_metadata)
-    
-    db.session.commit()
-    
-    logger.info(f"Step 3 completed for vessel {vessel.id}: teams assigned")
-    
-    return jsonify({
-        'message': 'Team assignments completed successfully',
-        'step': 3,
-        'next_step': 4,
-        'teams': [team.to_dict() for team in teams_created],
-        'tico_vehicles': [tv.to_dict() for tv in vessel.tico_vehicles] if hasattr(vessel, 'tico_vehicles') else []
-    })
-
-def process_step_4_berth_allocation(vessel, data, operation_metadata, db):
-    """Process Step 4: Berth Allocation and Final Setup"""
-    required_fields = ['berth_assignment']
-    for field in required_fields:
-        if not data.get(field):
-            return jsonify({'error': f'{field} is required for step 4'}), 400
-    
-    berth_data = data['berth_assignment']
-    
-    # Update vessel with berth information
-    vessel.berth_number = berth_data.get('berth_number')
-    vessel.berth_location = berth_data.get('berth_location')
-    vessel.berth_side = berth_data.get('berth_side', 'port')
-    vessel.status = 'berthed'
-    
-    # Set operation start time
-    if berth_data.get('operation_start_time'):
-        try:
-            vessel.operation_start = datetime.fromisoformat(berth_data['operation_start_time'].replace('Z', '+00:00'))
-        except ValueError:
-            vessel.operation_start = datetime.utcnow()
-    else:
-        vessel.operation_start = datetime.utcnow()
-    
-    # Update operation metadata
-    operation_metadata.update({
-        'wizard_step': 4,
-        'step_4_completed': True,
-        'operation_complete': True,
-        'step_4_data': {
-            'berth_allocated': True,
-            'berth_number': vessel.berth_number,
-            'operation_start': vessel.operation_start.isoformat(),
-            'processed_at': datetime.utcnow().isoformat()
-        }
-    })
-    vessel.operation_metadata = json.dumps(operation_metadata)
-    
-    # Create initial discharge progress entry
-    initial_progress = DischargeProgress(
-        vessel_id=vessel.id,
-        zone='All',
-        timestamp=datetime.utcnow(),
-        vehicles_discharged=0,
-        hourly_rate=0.0,
-        total_progress=0.0,
-        created_by=current_user.id
-    )
-    db.session.add(initial_progress)
-    
-    db.session.commit()
-    
-    # Clear relevant caches
-    cache_get, cache_set, cache_delete, get_cache_key = get_cache_functions()
-    cache_delete(get_cache_key('vessels', '*'))
-    cache_delete(get_cache_key('ship_operations', '*'))
-    
-    logger.info(f"Step 4 completed for vessel {vessel.id}: operation fully configured")
-    
-    return jsonify({
-        'message': 'Ship operation setup completed successfully',
-        'step': 4,
-        'operation_complete': True,
-        'vessel': vessel.to_dict(),
-        'next_actions': [
-            'Begin cargo discharge tracking',
-            'Monitor team performance',
-            'Update discharge progress regularly'
-        ]
-    })
-
-@maritime_bp.route('/ship_operations/', methods=['GET'])
-@login_required
-@maritime_access_required()
-def list_ship_operations():
-    """
-    Get list of all ship operations with filtering
-    GET /api/maritime/ship-operations/?status=active&page=1&per_page=20
-    """
-    try:
-        # Get query parameters
-        page = request.args.get('page', 1, type=int)
-        per_page = min(request.args.get('per_page', 20, type=int), 100)
-        status = request.args.get('status')  # active, completed, all
-        vessel_name = request.args.get('vessel_name')
-        
-        # Build query
-        query = Vessel.query
-        
-        # Apply status filter
-        if status == 'active':
-            query = query.filter(Vessel.status.in_(['arriving', 'berthed', 'discharging']))
-        elif status == 'completed':
-            query = query.filter(Vessel.status.in_(['departed', 'completed']))
-        
-        # Apply vessel name filter
-        if vessel_name:
-            query = query.filter(Vessel.name.ilike(f'%{vessel_name}%'))
-        
-        # Only show vessels with operation metadata (ship operations)
-        query = query.filter(Vessel.operation_metadata.isnot(None))
-        
-        # Order by arrival date (most recent first)
-        query = query.order_by(Vessel.arrival_date.desc())
-        
-        # Paginate
-        vessels_paginated = query.paginate(
-            page=page, per_page=per_page, error_out=False
-        )
-        
-        # Build response with operation summaries
-        operations = []
-        for vessel in vessels_paginated.items:
-            operation_metadata = {}
-            if vessel.operation_metadata:
-                try:
-                    operation_metadata = json.loads(vessel.operation_metadata)
-                except (json.JSONDecodeError, TypeError):
-                    operation_metadata = {}
-            
-            operation_summary = {
-                'vessel': vessel.to_dict(),
-                'wizard_progress': {
-                    'current_step': operation_metadata.get('wizard_step', 1),
-                    'operation_complete': operation_metadata.get('operation_complete', False),
-                    'operation_id': operation_metadata.get('operation_id')
-                },
-                'summary_stats': {
-                    'total_vehicles': vessel.total_vehicles or 0,
-                    'estimated_completion': MaritimeOperationsHelper.calculate_estimated_completion(vessel.id).isoformat() if MaritimeOperationsHelper.calculate_estimated_completion(vessel.id) else None
-                }
-            }
-            
-            # Add latest progress if available
-            latest_progress = DischargeProgress.get_latest_progress_by_vessel(vessel.id)
-            if latest_progress:
-                operation_summary['latest_progress'] = latest_progress.to_dict()
-            
-            operations.append(operation_summary)
-        
-        return jsonify({
-            'operations': operations,
-            'pagination': {
-                'page': page,
-                'per_page': per_page,
-                'total': vessels_paginated.total,
-                'pages': vessels_paginated.pages,
-                'has_next': vessels_paginated.has_next,
-                'has_prev': vessels_paginated.has_prev
-            },
-            'timestamp': datetime.utcnow().isoformat()
-        })
-        
-    except Exception as e:
-        logger.error(f"List ship operations error: {e}")
-        return jsonify({'error': 'Failed to retrieve ship operations'}), 500
-
-@maritime_bp.route('/ship_operations/<int:vessel_id>', methods=['DELETE'])
-@login_required
-@maritime_access_required(['manager'])
-def delete_ship_operation(vessel_id):
-    """
-    Delete ship operation (managers only)
-    DELETE /api/maritime/ship-operations/{id}
-    """
-    try:
-        vessel = Vessel.query.get_or_404(vessel_id)
-        
-        # Store data for logging
-        vessel_data = vessel.to_dict()
-        
-        # Delete related maritime data
-        CargoOperation.query.filter_by(vessel_id=vessel_id).delete()
-        StevedoreTeam.query.filter_by(vessel_id=vessel_id).delete()
-        TicoVehicle.query.filter_by(vessel_id=vessel_id).delete()
-        DischargeProgress.query.filter_by(vessel_id=vessel_id).delete()
-        MaritimeDocument.query.filter_by(vessel_id=vessel_id).delete()
-        
-        # Log deletion before removing vessel
-        SyncLog.log_action(
-            user_id=current_user.id,
-            action='delete',
-            table_name='ship_operations',
-            record_id=vessel_id,
-            data_before=vessel_data
-        )
-        
-        db = get_app_db()
-        db.session.delete(vessel)
-        db.session.commit()
-        
-        # Clear relevant caches
-        cache_get, cache_set, cache_delete, get_cache_key = get_cache_functions()
-        cache_delete(get_cache_key('vessels', '*'))
-        cache_delete(get_cache_key('ship_operations', '*'))
-        
-        logger.info(f"Ship operation deleted: {vessel_id} by user {current_user.id}")
-        
-        return jsonify({'message': 'Ship operation deleted successfully'})
-        
-    except Exception as e:
-        db = get_app_db()
-        db.session.rollback()
-        logger.error(f"Delete ship operation error: {e}")
-        return jsonify({'error': 'Failed to delete ship operation'}), 500
-
-# Berth Assignment API
-@maritime_bp.route('/berth/assign', methods=['POST'])
-@login_required
-@maritime_access_required(['manager', 'maritime_supervisor'])
-def assign_berth():
-    """
-    Assign vessel to berth
-    POST /api/maritime/berth/assign
-    """
-    try:
-        data = request.get_json()
-        
-        # Validate required fields
-        if not data or 'vessel_id' not in data or 'berth_number' not in data:
-            return jsonify({'error': 'vessel_id and berth_number are required'}), 400
-        
-        vessel_id = data['vessel_id']
-        berth_number = data['berth_number']
-        
-        # Validate berth number (1, 2, 3 for stevedoring operations)
-        if berth_number not in ['1', '2', '3']:
-            return jsonify({'error': 'Invalid berth number. Must be 1, 2, or 3'}), 400
-        
-        # Check if berth is available
-        existing_assignment = MaritimeOperation.query.filter(
-            MaritimeOperation.berth_assigned == berth_number,
-            MaritimeOperation.status.in_(['in_progress', 'step_1', 'step_2', 'step_3'])
-        ).first()
-        
-        if existing_assignment:
-            return jsonify({
-                'error': f'Berth {berth_number} is already occupied by {existing_assignment.vessel_name}'
-            }), 409
-        
-        # Find the maritime operation
-        operation = MaritimeOperation.query.filter_by(vessel_id=vessel_id).first()
-        
-        if not operation:
-            return jsonify({'error': 'Maritime operation not found'}), 404
-        
-        # Update berth assignment
-        operation.berth_assigned = berth_number
-        operation.berth = f'Berth {berth_number}'
-        operation.status = 'in_progress'
-        operation.updated_at = datetime.utcnow()
-        
-        # Update vessel if it exists
-        vessel = Vessel.query.get(vessel_id)
-        if vessel:
-            vessel.berth_number = berth_number
-            vessel.status = 'berthed'
-            vessel.updated_at = datetime.utcnow()
-        
-        db.session.commit()
-        
-        # Log berth assignment
-        SyncLog.log_action(
-            user_id=current_user.id,
-            action='berth_assign',
-            table_name='maritime_operations',
-            record_id=operation.id,
-            data_after={
-                'vessel_id': vessel_id,
-                'berth_number': berth_number,
-                'vessel_name': operation.vessel_name,
-                'assigned_at': datetime.utcnow().isoformat()
-            }
-        )
-        
-        # Clear relevant caches
-        cache_get, cache_set, cache_delete, get_cache_key = get_cache_functions()
-        cache_delete(get_cache_key('vessels', '*'))
-        cache_delete(get_cache_key('ship_operations', '*'))
-        cache_delete(get_cache_key('berths', '*'))
-        
-        logger.info(f"Berth {berth_number} assigned to vessel {vessel_id} by user {current_user.id}")
-        
-        return jsonify({
-            'success': True,
-            'message': f'Vessel {operation.vessel_name} assigned to Berth {berth_number}',
-            'operation': {
-                'id': operation.id,
-                'vessel_id': vessel_id,
-                'vessel_name': operation.vessel_name,
-                'berth_assigned': berth_number,
-                'status': operation.status,
-                'updated_at': operation.updated_at.isoformat()
-            }
-        })
-        
-    except Exception as e:
-        db.session.rollback()
-        logger.error(f"Berth assignment error: {e}")
-        return jsonify({'error': 'Failed to assign berth'}), 500
-
-@maritime_bp.route('/berth/unassign', methods=['POST'])
-@login_required
-@maritime_access_required(['manager', 'maritime_supervisor'])
-def unassign_berth():
-    """
-    Remove vessel from berth
-    POST /api/maritime/berth/unassign
-    """
-    try:
-        data = request.get_json()
-        
-        if not data or 'vessel_id' not in data:
-            return jsonify({'error': 'vessel_id is required'}), 400
-        
-        vessel_id = data['vessel_id']
-        
-        # Find the maritime operation
-        operation = MaritimeOperation.query.filter_by(vessel_id=vessel_id).first()
-        
-        if not operation:
-            return jsonify({'error': 'Maritime operation not found'}), 404
-        
-        berth_number = operation.berth_assigned
-        
-        # Update berth assignment
-        operation.berth_assigned = None
-        operation.berth = None
-        operation.status = 'pending'
-        operation.updated_at = datetime.utcnow()
-        
-        # Update vessel if it exists
-        vessel = Vessel.query.get(vessel_id)
-        if vessel:
-            vessel.berth_number = None
-            vessel.status = 'arriving'
-            vessel.updated_at = datetime.utcnow()
-        
-        db.session.commit()
-        
-        # Log berth unassignment
-        SyncLog.log_action(
-            user_id=current_user.id,
-            action='berth_unassign',
-            table_name='maritime_operations',
-            record_id=operation.id,
-            data_after={
-                'vessel_id': vessel_id,
-                'berth_number': berth_number,
-                'vessel_name': operation.vessel_name,
-                'unassigned_at': datetime.utcnow().isoformat()
-            }
-        )
-        
-        # Clear relevant caches
-        cache_get, cache_set, cache_delete, get_cache_key = get_cache_functions()
-        cache_delete(get_cache_key('vessels', '*'))
-        cache_delete(get_cache_key('ship_operations', '*'))
-        cache_delete(get_cache_key('berths', '*'))
-        
-        logger.info(f"Berth {berth_number} unassigned from vessel {vessel_id} by user {current_user.id}")
-        
-        return jsonify({
-            'success': True,
-            'message': f'Vessel {operation.vessel_name} removed from Berth {berth_number}',
-            'operation': {
-                'id': operation.id,
-                'vessel_id': vessel_id,
-                'vessel_name': operation.vessel_name,
-                'berth_assigned': None,
-                'status': operation.status,
-                'updated_at': operation.updated_at.isoformat()
-            }
-        })
-        
-    except Exception as e:
-        db.session.rollback()
-        logger.error(f"Berth unassignment error: {e}")
-        return jsonify({'error': 'Failed to unassign berth'}), 500
-
-@maritime_bp.route('/berth/status', methods=['GET'])
-@login_required
-@maritime_access_required()
-def get_berth_status():
-    """
-    Get current berth status and availability
-    GET /api/maritime/berth/status
-    """
-    try:
-        # Get all berths (1, 2, 3) and their current assignments
-        berths = []
-        
-        for berth_number in ['1', '2', '3']:
-            # Check if berth is occupied
-            current_operation = MaritimeOperation.query.filter(
-                MaritimeOperation.berth_assigned == berth_number,
-                MaritimeOperation.status.in_(['in_progress', 'step_1', 'step_2', 'step_3'])
-            ).first()
-            
-            berth_info = {
-                'berth_number': berth_number,
-                'status': 'occupied' if current_operation else 'available',
-                'vessel': None,
-                'operation': None,
-                'capacity': 1,  # Each berth can handle 1 vessel
-                'utilization': 1.0 if current_operation else 0.0
-            }
-            
-            if current_operation:
-                berth_info['vessel'] = {
-                    'id': current_operation.vessel_id,
-                    'name': current_operation.vessel_name,
-                    'type': current_operation.vessel_type,
-                    'progress': current_operation.get_progress_percentage(),
-                    'eta': current_operation.eta.isoformat() if current_operation.eta else None
-                }
-                berth_info['operation'] = {
-                    'id': current_operation.id,
-                    'operation_type': current_operation.operation_type,
-                    'status': current_operation.status,
-                    'current_step': current_operation.current_step,
-                    'started_at': current_operation.created_at.isoformat(),
-                    'estimated_completion': current_operation.estimated_completion
-                }
-            
-            berths.append(berth_info)
-        
-        # Get vessel queue (unassigned vessels)
-        queue_operations = MaritimeOperation.query.filter(
-            MaritimeOperation.berth_assigned.is_(None),
-            MaritimeOperation.status.in_(['pending', 'initiated'])
-        ).order_by(MaritimeOperation.created_at.asc()).all()
-        
-        queue = []
-        for operation in queue_operations:
-            queue.append({
-                'vessel_id': operation.vessel_id,
-                'vessel_name': operation.vessel_name,
-                'vessel_type': operation.vessel_type,
-                'operation_type': operation.operation_type,
-                'priority': operation.priority_level,
-                'eta': operation.eta.isoformat() if operation.eta else None,
-                'created_at': operation.created_at.isoformat(),
-                'waiting_time': (datetime.utcnow() - operation.created_at).total_seconds() / 3600  # hours
-            })
-        
-        # Calculate summary statistics
-        total_berths = 3
-        occupied_berths = sum(1 for b in berths if b['status'] == 'occupied')
-        available_berths = total_berths - occupied_berths
-        utilization_rate = (occupied_berths / total_berths) * 100
-        
-        return jsonify({
-            'berths': berths,
-            'queue': queue,
-            'summary': {
-                'total_berths': total_berths,
-                'occupied_berths': occupied_berths,
-                'available_berths': available_berths,
-                'utilization_rate': utilization_rate,
-                'queue_length': len(queue),
-                'average_wait_time': sum(v['waiting_time'] for v in queue) / len(queue) if queue else 0
-            },
-            'timestamp': datetime.utcnow().isoformat()
-        })
-        
-    except Exception as e:
-        logger.error(f"Get berth status error: {e}")
-        return jsonify({'error': 'Failed to get berth status'}), 500
-
-@maritime_bp.route('/berth/reassign', methods=['POST'])
-@login_required
-@maritime_access_required(['manager', 'maritime_supervisor'])
-def reassign_berth():
-    """
-    Reassign vessel to different berth
-    POST /api/maritime/berth/reassign
-    """
-    try:
-        data = request.get_json()
-        
-        if not data or 'vessel_id' not in data or 'new_berth_number' not in data:
-            return jsonify({'error': 'vessel_id and new_berth_number are required'}), 400
-        
-        vessel_id = data['vessel_id']
-        new_berth_number = data['new_berth_number']
-        
-        # Validate berth number
-        if new_berth_number not in ['1', '2', '3']:
-            return jsonify({'error': 'Invalid berth number. Must be 1, 2, or 3'}), 400
-        
-        # Check if new berth is available
-        existing_assignment = MaritimeOperation.query.filter(
-            MaritimeOperation.berth_assigned == new_berth_number,
-            MaritimeOperation.status.in_(['in_progress', 'step_1', 'step_2', 'step_3'])
-        ).first()
-        
-        if existing_assignment:
-            return jsonify({
-                'error': f'Berth {new_berth_number} is already occupied by {existing_assignment.vessel_name}'
-            }), 409
-        
-        # Find the maritime operation
-        operation = MaritimeOperation.query.filter_by(vessel_id=vessel_id).first()
-        
-        if not operation:
-            return jsonify({'error': 'Maritime operation not found'}), 404
-        
-        old_berth = operation.berth_assigned
-        
-        # Update berth assignment
-        operation.berth_assigned = new_berth_number
-        operation.berth = f'Berth {new_berth_number}'
-        operation.updated_at = datetime.utcnow()
-        
-        # Update vessel if it exists
-        vessel = Vessel.query.get(vessel_id)
-        if vessel:
-            vessel.berth_number = new_berth_number
-            vessel.updated_at = datetime.utcnow()
-        
-        db.session.commit()
-        
-        # Log berth reassignment
-        SyncLog.log_action(
-            user_id=current_user.id,
-            action='berth_reassign',
-            table_name='maritime_operations',
-            record_id=operation.id,
-            data_after={
-                'vessel_id': vessel_id,
-                'old_berth': old_berth,
-                'new_berth': new_berth_number,
-                'vessel_name': operation.vessel_name,
-                'reassigned_at': datetime.utcnow().isoformat()
-            }
-        )
-        
-        # Clear relevant caches
-        cache_get, cache_set, cache_delete, get_cache_key = get_cache_functions()
-        cache_delete(get_cache_key('vessels', '*'))
-        cache_delete(get_cache_key('ship_operations', '*'))
-        cache_delete(get_cache_key('berths', '*'))
-        
-        logger.info(f"Vessel {vessel_id} reassigned from Berth {old_berth} to Berth {new_berth_number} by user {current_user.id}")
-        
-        return jsonify({
-            'success': True,
-            'message': f'Vessel {operation.vessel_name} reassigned from Berth {old_berth} to Berth {new_berth_number}',
-            'operation': {
-                'id': operation.id,
-                'vessel_id': vessel_id,
-                'vessel_name': operation.vessel_name,
-                'old_berth': old_berth,
-                'new_berth': new_berth_number,
-                'status': operation.status,
-                'updated_at': operation.updated_at.isoformat()
-            }
-        })
-        
-    except Exception as e:
-        db.session.rollback()
-        logger.error(f"Berth reassignment error: {e}")
-        return jsonify({'error': 'Failed to reassign berth'}), 500
-=======
-from flask import Blueprint, render_template, request, redirect, url_for, flash, jsonify
-from flask_login import login_required, current_user
-from app import db
-# MaritimeOperation import moved to individual functions to avoid circular import
-from models.maritime.wizard_step import WizardStep
-from models.maritime.validation import MaritimeValidator
-from models.models.vessel import Vessel
-from models.forms.maritime_forms import (
-    MaritimeOperationStep1Form, MaritimeOperationStep2Form,
-    MaritimeOperationStep3Form, MaritimeOperationStep4Form,
-    MaritimeOperationEditForm, MaritimeOperationWizardForm,
-    MaritimeOperationAPIForm
-)
-import json
-import uuid
-from datetime import datetime
-from sqlalchemy import or_
-
-maritime_bp = Blueprint('maritime', __name__, template_folder='templates')
-
-# Enhanced single-page wizard route
-@maritime_bp.route('/ship_operations/new', methods=['GET', 'POST'])
-@login_required
-def new_ship_operation_wizard():
-    """Enhanced single-page maritime operation wizard with form validation"""
-    form = MaritimeOperationWizardForm()
-    
-    if request.method == 'POST' and form.validate_on_submit():
-        try:
-            # Import MaritimeOperation here to avoid circular imports
-            from models.maritime.maritime_operation import MaritimeOperation
-            
-            # Create new maritime operation from form data
-            operation = MaritimeOperation()
-            
-            # Populate operation with form data
-            _populate_operation_from_form(operation, form)
-            operation.status = 'pending'
-            
-            db.session.add(operation)
-            db.session.commit()
-            
-            flash('Maritime operation created successfully!', 'success')
-            return redirect(url_for('maritime.ship_operation_details', operation_id=operation.id))
-        except Exception as e:
-            db.session.rollback()
-            flash(f'Error creating operation: {str(e)}', 'error')
-    
-    vessels = Vessel.query.all()
-    return render_template('maritime/ship_operation_wizard.html', form=form, vessels=vessels)
-
-# List operations (from Manus' version)
-@maritime_bp.route('/ship_operations')
-@login_required
-def list_operations():
-    """List all maritime operations with filtering"""
-    from models.maritime.maritime_operation import MaritimeOperation
-    
-    page = request.args.get('page', 1, type=int)
-    per_page = 10
-    
-    # Filter by status if provided
-    status_filter = request.args.get('status')
-    search_query = request.args.get('search', '')
-    
-    query = MaritimeOperation.query
-    
-    if status_filter:
-        query = query.filter(MaritimeOperation.status == status_filter)
-    
-    if search_query:
-        query = query.filter(
-            db.or_(
-                MaritimeOperation.vessel_name.contains(search_query),
-                MaritimeOperation.operation_type.contains(search_query),
-                MaritimeOperation.shipping_line.contains(search_query),
-                MaritimeOperation.port.contains(search_query)
-            )
-        )
-    
-    operations = query.order_by(MaritimeOperation.created_at.desc()).paginate(
-        page=page, per_page=per_page, error_out=False
-    )
-    
-    return render_template('maritime/operations_list.html', 
-                         operations=operations, 
-                         status_filter=status_filter,
-                         search_query=search_query)
-
-# Edit operation (from Manus' version with enhancements)
-@maritime_bp.route('/ship_operations/<int:operation_id>/edit', methods=['GET', 'POST'])
-@login_required
-def edit_operation(operation_id):
-    """Edit an existing maritime operation"""
-    from models.maritime.maritime_operation import MaritimeOperation
-    
-    operation = MaritimeOperation.query.get_or_404(operation_id)
-    form = MaritimeOperationEditForm(obj=operation)
-    
-    # Populate vessel choices
-    form.vessel_id.choices = [(v.id, v.name) for v in Vessel.query.all()]
-    
-    if form.validate_on_submit():
-        try:
-            # Update operation with form data
-            form.populate_obj(operation)
-            operation.updated_at = datetime.utcnow()
-            
-            db.session.commit()
-            flash('Maritime operation updated successfully!', 'success')
-            return redirect(url_for('maritime.ship_operation_details', operation_id=operation.id))
-        except Exception as e:
-            db.session.rollback()
-            flash(f'Error updating operation: {str(e)}', 'error')
-    
-    return render_template('maritime/edit_operation.html', form=form, operation=operation)
-
-# Delete operation (from Manus' version)
-@maritime_bp.route('/ship_operations/<int:operation_id>/delete', methods=['POST'])
-@login_required
-def delete_operation(operation_id):
-    """Delete a maritime operation"""
-    from models.maritime.maritime_operation import MaritimeOperation
-    
-    operation = MaritimeOperation.query.get_or_404(operation_id)
-    
-    try:
-        # Delete associated wizard steps first
-        WizardStep.query.filter_by(operation_id=operation_id).delete()
-        
-        # Delete the operation
-        db.session.delete(operation)
-        db.session.commit()
-        
-        flash('Maritime operation deleted successfully!', 'success')
-    except Exception as e:
-        db.session.rollback()
-        flash(f'Error deleting operation: {str(e)}', 'error')
-    
-    return redirect(url_for('maritime.list_operations'))
-
-# API endpoints for wizard functionality (enhanced with form validation)
-@maritime_bp.route('/api/wizard/save', methods=['POST'])
-@login_required
-def wizard_save():
-    """Auto-save wizard progress with form validation"""
-    from models.maritime.maritime_operation import MaritimeOperation
-    
-    try:
-        data = request.get_json()
-        
-        # Validate required fields for save
-        if not data or 'operation_id' not in data:
-            return jsonify({'error': 'Operation ID required'}), 400
-        
-        operation_id = data['operation_id']
-        
-        # Create new operation if needed
-        if operation_id == 'new':
-            operation = MaritimeOperation()
-            db.session.add(operation)
-            db.session.flush()  # Get ID without committing
-            operation_id = operation.id
-        else:
-            operation = MaritimeOperation.query.get(operation_id)
-            if not operation:
-                return jsonify({'error': 'Operation not found'}), 404
-        
-        # Use form validation for API data
-        form = MaritimeOperationAPIForm(data=data)
-        
-        if form.validate():
-            # Update operation with validated form data
-            _populate_operation_from_form(operation, form)
-            db.session.commit()
-            
-            return jsonify({
-                'success': True,
-                'operation_id': operation.id,
-                'message': 'Progress saved'
-            })
-        else:
-            # Return validation errors
-            return jsonify({
-                'success': False,
-                'errors': form.errors,
-                'message': 'Validation failed'
-            }), 400
-        
-    except Exception as e:
-        db.session.rollback()
-        return jsonify({'error': str(e)}), 500
-
-@maritime_bp.route('/api/wizard/validate', methods=['POST'])
-@login_required
-def wizard_validate():
-    """Real-time validation for wizard fields using form validation"""
-    try:
-        data = request.get_json()
-        
-        if not data:
-            return jsonify({'error': 'No data provided'}), 400
-        
-        # Use form validation for real-time validation
-        form = MaritimeOperationAPIForm(data=data)
-        
-        # Also use Phase 1 validation system as fallback
-        is_valid_phase1, phase1_errors = MaritimeValidator.validate_maritime_operation(data)
-        
-        # Combine form and phase1 validation
-        form_valid = form.validate()
-        combined_valid = form_valid and is_valid_phase1
-        
-        # Combine errors
-        combined_errors = list(phase1_errors) if phase1_errors else []
-        if form.errors:
-            for field, errors in form.errors.items():
-                combined_errors.extend([f"{field}: {error}" for error in errors])
-        
-        return jsonify({
-            'valid': combined_valid,
-            'errors': combined_errors,
-            'field_errors': _get_field_errors(combined_errors),
-            'form_errors': form.errors if form.errors else {}
-        })
-        
-    except Exception as e:
-        return jsonify({'error': str(e)}), 500
-
-@maritime_bp.route('/api/wizard/submit', methods=['POST'])
-@login_required
-def wizard_submit():
-    """Final wizard submission with comprehensive form validation"""
-    from models.maritime.maritime_operation import MaritimeOperation
-    
-    try:
-        data = request.get_json()
-        
-        if not data:
-            return jsonify({'error': 'No data provided'}), 400
-        
-        # Use form validation for submission
-        form = MaritimeOperationWizardForm(data=data)
-        
-        # Also use Phase 1 validation system
-        is_valid_phase1, phase1_errors = MaritimeValidator.validate_maritime_operation(data)
-        
-        # Check both validations
-        form_valid = form.validate()
-        
-        if not form_valid or not is_valid_phase1:
-            combined_errors = list(phase1_errors) if phase1_errors else []
-            if form.errors:
-                for field, errors in form.errors.items():
-                    combined_errors.extend([f"{field}: {error}" for error in errors])
-            
-            return jsonify({
-                'success': False,
-                'errors': combined_errors,
-                'field_errors': _get_field_errors(combined_errors),
-                'form_errors': form.errors if form.errors else {}
-            }), 400
-        
-        # Create or update operation
-        operation_id = data.get('operation_id')
-        
-        if operation_id and operation_id != 'new':
-            operation = MaritimeOperation.query.get(operation_id)
-            if not operation:
-                return jsonify({'error': 'Operation not found'}), 404
-        else:
-            operation = MaritimeOperation()
-            db.session.add(operation)
-        
-        # Update operation with validated form data
-        _populate_operation_from_form(operation, form)
-        operation.status = 'completed'
-        
-        db.session.commit()
-        
-        return jsonify({
-            'success': True,
-            'operation_id': operation.id,
-            'message': 'Maritime operation created successfully',
-            'redirect_url': url_for('maritime.ship_operation_details', operation_id=operation.id)
-        })
-        
-    except Exception as e:
-        db.session.rollback()
-        return jsonify({'error': str(e)}), 500
-
-@maritime_bp.route('/api/wizard/load/<int:operation_id>', methods=['GET'])
-@login_required
-def wizard_load(operation_id):
-    """Load existing operation for editing"""
-    from models.maritime.maritime_operation import MaritimeOperation
-    
-    try:
-        operation = MaritimeOperation.query.get_or_404(operation_id)
-        
-        return jsonify({
-            'success': True,
-            'data': operation.to_dict()
-        })
-        
-    except Exception as e:
-        return jsonify({'error': str(e)}), 500
-
-@maritime_bp.route('/api/vessels/search', methods=['GET'])
-@login_required
-def vessel_search():
-    """Search vessels for wizard autocomplete"""
-    try:
-        query = request.args.get('q', '')
-        limit = int(request.args.get('limit', 10))
-        
-        if query:
-            vessels = Vessel.search_vessels(query)[:limit]
-        else:
-            vessels = Vessel.get_active_vessels()[:limit]
-        
-        return jsonify({
-            'vessels': [vessel.to_dict() for vessel in vessels]
-        })
-        
-    except Exception as e:
-        return jsonify({'error': str(e)}), 500
-
-@maritime_bp.route('/ship_operations/<int:operation_id>')
-@login_required
-def ship_operation_details(operation_id):
-    """View completed operation details"""
-    from models.maritime.maritime_operation import MaritimeOperation
-    
-    operation = MaritimeOperation.query.get_or_404(operation_id)
-    return render_template('maritime/ship_operation_details.html', operation=operation)
-
-# Helper functions
-def _update_operation_from_data(operation, data):
-    """Update MaritimeOperation model from form data (legacy method)"""
-    # Direct field mappings
-    field_mappings = {
-        'vessel_name': 'vessel_name',
-        'vessel_type': 'vessel_type',
-        'shipping_line': 'shipping_line',
-        'port': 'port',
-        'operation_type': 'operation_type',
-        'berth': 'berth',
-        'operation_manager': 'operation_manager',
-        'auto_ops_lead': 'auto_ops_lead',
-        'auto_ops_assistant': 'auto_ops_assistant',
-        'heavy_ops_lead': 'heavy_ops_lead',
-        'heavy_ops_assistant': 'heavy_ops_assistant',
-        'total_vehicles': 'total_vehicles',
-        'total_automobiles_discharge': 'total_automobiles_discharge',
-        'heavy_equipment_discharge': 'heavy_equipment_discharge',
-        'total_electric_vehicles': 'total_electric_vehicles',
-        'total_static_cargo': 'total_static_cargo',
-        'brv_target': 'brv_target',
-        'zee_target': 'zee_target',
-        'sou_target': 'sou_target',
-        'expected_rate': 'expected_rate',
-        'total_drivers': 'total_drivers',
-        'shift_start': 'shift_start',
-        'shift_end': 'shift_end',
-        'break_duration': 'break_duration',
-        'target_completion': 'target_completion',
-        'start_time': 'start_time',
-        'estimated_completion': 'estimated_completion',
-        'tico_vans': 'tico_vans',
-        'tico_station_wagons': 'tico_station_wagons',
-        'progress': 'progress',
-        'imo_number': 'imo_number',
-        'mmsi': 'mmsi',
-        'call_sign': 'call_sign',
-        'flag_state': 'flag_state'
-    }
-    
-    # Update fields
-    for form_field, model_field in field_mappings.items():
-        if form_field in data and data[form_field] is not None:
-            setattr(operation, model_field, data[form_field])
-    
-    # Handle date fields
-    if 'operation_date' in data and data['operation_date']:
-        try:
-            operation.operation_date = datetime.strptime(data['operation_date'], '%Y-%m-%d').date()
-        except ValueError:
-            pass
-    
-    # Handle ETA datetime
-    if 'eta' in data and data['eta']:
-        try:
-            operation.eta = datetime.fromisoformat(data['eta'].replace('Z', '+00:00'))
-        except ValueError:
-            pass
-    
-    # Handle JSON fields
-    json_fields = ['deck_data', 'turnaround_data', 'inventory_data', 'hourly_quantity_data']
-    for field in json_fields:
-        if field in data and data[field] is not None:
-            setattr(operation, field, json.dumps(data[field]) if isinstance(data[field], (dict, list)) else data[field])
-
-def _populate_operation_from_form(operation, form):
-    """Populate MaritimeOperation model from WTForm object"""
-    # List of fields to copy from form to operation
-    form_fields = [
-        'vessel_name', 'vessel_type', 'shipping_line', 'port', 'berth',
-        'operation_type', 'operation_date', 'company', 'operation_manager',
-        'auto_ops_lead', 'auto_ops_assistant', 'heavy_ops_lead', 'heavy_ops_assistant',
-        'total_vehicles', 'total_automobiles_discharge', 'heavy_equipment_discharge',
-        'total_electric_vehicles', 'total_static_cargo', 'brv_target', 'zee_target',
-        'sou_target', 'expected_rate', 'total_drivers', 'shift_start', 'shift_end',
-        'break_duration', 'target_completion', 'start_time', 'estimated_completion',
-        'tico_vans', 'tico_station_wagons', 'progress', 'imo_number', 'mmsi',
-        'call_sign', 'flag_state', 'eta'
-    ]
-    
-    for field in form_fields:
-        if hasattr(form, field) and hasattr(operation, field):
-            field_data = getattr(form, field).data
-            if field_data is not None:
-                setattr(operation, field, field_data)
-    
-    # Set updated timestamp
-    operation.updated_at = datetime.utcnow()
-
-def _get_field_errors(errors):
-    """Convert validation errors to field-specific errors"""
-    field_errors = {}
-    
-    for error in errors:
-        # Extract field name from error message
-        if 'vessel_name' in error.lower():
-            field_errors['vessel_name'] = error
-        elif 'vessel_type' in error.lower():
-            field_errors['vessel_type'] = error
-        elif 'shipping_line' in error.lower():
-            field_errors['shipping_line'] = error
-        elif 'operation_type' in error.lower():
-            field_errors['operation_type'] = error
-        elif 'imo_number' in error.lower() or 'imo' in error.lower():
-            field_errors['imo_number'] = error
-        elif 'mmsi' in error.lower():
-            field_errors['mmsi'] = error
-        elif 'progress' in error.lower():
-            field_errors['progress'] = error
-        elif 'port' in error.lower():
-            field_errors['port'] = error
-        elif 'berth' in error.lower():
-            field_errors['berth'] = error
-        elif 'eta' in error.lower():
-            field_errors['eta'] = error
-        elif 'call_sign' in error.lower():
-            field_errors['call_sign'] = error
-        elif 'flag_state' in error.lower():
-            field_errors['flag_state'] = error
-        else:
-            # Generic error
-            field_errors['general'] = field_errors.get('general', [])
-            if isinstance(field_errors['general'], list):
-                field_errors['general'].append(error)
-            else:
-                field_errors['general'] = [field_errors['general'], error]
-    
-    return field_errors
-
-# Enhanced multi-step wizard routes
-@maritime_bp.route('/ship_operations/new/step1', methods=['GET', 'POST'])
-@login_required
-def new_ship_operation_step1():
-    """Step 1: Operation Details"""
-    from models.maritime.maritime_operation import MaritimeOperation
-    from models.forms.maritime_forms import MaritimeOperationStep1Form
-    from flask import session
-    
-    form = MaritimeOperationStep1Form()
-    
-    # Populate vessel choices
-    vessels = Vessel.query.all()
-    form.vessel_id.choices = [(v.id, v.name) for v in vessels]
-    
-    if form.validate_on_submit():
-        try:
-            # Get vessel name for session
-            vessel = Vessel.query.get(form.vessel_id.data)
-            
-            # Store data in session for multi-step wizard
-            session['wizard_data'] = {
-                'vessel_id': form.vessel_id.data,
-                'vessel_name': vessel.name if vessel else 'Unknown',
-                'operation_type': form.operation_type.data
-            }
-            
-            # Create a new maritime operation
-            new_operation = MaritimeOperation(
-                vessel_id=form.vessel_id.data,
-                operation_type=form.operation_type.data
-            )
-            db.session.add(new_operation)
-            db.session.flush()  # Get the ID without committing
-            
-            # Create the first step of the wizard
-            new_step = WizardStep(
-                operation_id=new_operation.id, 
-                step_name='Step 1: Operation Details', 
-                is_completed=True
-            )
-            db.session.add(new_step)
-            db.session.commit()
-            
-            flash('Operation details saved. Please continue with cargo information.', 'info')
-            return redirect(url_for('maritime.new_ship_operation_step2', operation_id=new_operation.id))
-        except Exception as e:
-            db.session.rollback()
-            flash(f'Error creating operation: {str(e)}', 'error')
-    
-    return render_template('maritime/new_ship_operation_step1.html', form=form, vessels=vessels)
-
-@maritime_bp.route('/ship_operations/new/step2/<int:operation_id>', methods=['GET', 'POST'])
-@login_required
-def new_ship_operation_step2(operation_id):
-    """Step 2: Cargo Information"""
-    from models.maritime.maritime_operation import MaritimeOperation
-    from models.forms.maritime_forms import MaritimeOperationStep2Form
-    from flask import session
-    
-    operation = MaritimeOperation.query.get_or_404(operation_id)
-    form = MaritimeOperationStep2Form()
-    
-    if form.validate_on_submit():
-        try:
-            # Update operation with cargo information
-            operation.cargo_type = form.cargo_type.data
-            operation.cargo_weight = form.cargo_weight.data
-            operation.cargo_description = form.cargo_description.data
-            operation.cargo_origin = form.cargo_origin.data
-            operation.cargo_destination = form.cargo_destination.data
-            operation.updated_at = datetime.utcnow()
-            
-            # Update session data
-            wizard_data = session.get('wizard_data', {})
-            wizard_data.update({
-                'cargo_type': form.cargo_type.data,
-                'cargo_weight': form.cargo_weight.data,
-                'cargo_description': form.cargo_description.data,
-                'cargo_origin': form.cargo_origin.data,
-                'cargo_destination': form.cargo_destination.data
-            })
-            session['wizard_data'] = wizard_data
-            
-            # Create the second step
-            new_step = WizardStep(
-                operation_id=operation.id, 
-                step_name='Step 2: Cargo Information', 
-                is_completed=True
-            )
-            db.session.add(new_step)
-            db.session.commit()
-            
-            flash('Cargo information saved. Please continue with stowage plan.', 'info')
-            return redirect(url_for('maritime.new_ship_operation_step3', operation_id=operation.id))
-        except Exception as e:
-            db.session.rollback()
-            flash(f'Error saving cargo information: {str(e)}', 'error')
-    
-    return render_template('maritime/new_ship_operation_step2.html', form=form, operation=operation)
-
-@maritime_bp.route('/ship_operations/new/step3/<int:operation_id>', methods=['GET', 'POST'])
-@login_required
-def new_ship_operation_step3(operation_id):
-    """Step 3: Stowage Plan"""
-    from models.maritime.maritime_operation import MaritimeOperation
-    from models.forms.maritime_forms import MaritimeOperationStep3Form
-    from flask import session
-    
-    operation = MaritimeOperation.query.get_or_404(operation_id)
-    form = MaritimeOperationStep3Form()
-    
-    if form.validate_on_submit():
-        try:
-            # Update operation with stowage plan
-            operation.stowage_location = form.stowage_location.data
-            operation.stowage_notes = form.stowage_notes.data
-            operation.safety_requirements = form.safety_requirements.data
-            operation.loading_sequence = form.loading_sequence.data
-            operation.updated_at = datetime.utcnow()
-            
-            # Update session data
-            wizard_data = session.get('wizard_data', {})
-            wizard_data.update({
-                'stowage_location': form.stowage_location.data,
-                'stowage_notes': form.stowage_notes.data,
-                'safety_requirements': form.safety_requirements.data,
-                'loading_sequence': form.loading_sequence.data
-            })
-            session['wizard_data'] = wizard_data
-            
-            # Create the third step
-            new_step = WizardStep(
-                operation_id=operation.id, 
-                step_name='Step 3: Stowage Plan', 
-                is_completed=True
-            )
-            db.session.add(new_step)
-            db.session.commit()
-            
-            flash('Stowage plan saved. Please continue with confirmation details.', 'info')
-            return redirect(url_for('maritime.new_ship_operation_step4', operation_id=operation.id))
-        except Exception as e:
-            db.session.rollback()
-            flash(f'Error saving stowage plan: {str(e)}', 'error')
-    
-    return render_template('maritime/new_ship_operation_step3.html', form=form, operation=operation)
-
-@maritime_bp.route('/ship_operations/new/step4/<int:operation_id>', methods=['GET', 'POST'])
-@login_required
-def new_ship_operation_step4(operation_id):
-    """Step 4: Confirmation Details"""
-    from models.maritime.maritime_operation import MaritimeOperation
-    from models.forms.maritime_forms import MaritimeOperationStep4Form
-    from flask import session
-    
-    operation = MaritimeOperation.query.get_or_404(operation_id)
-    form = MaritimeOperationStep4Form()
-    
-    # Get session data for display
-    session_data = session.get('wizard_data', {})
-    
-    if form.validate_on_submit():
-        try:
-            # Update operation with confirmation details
-            operation.estimated_completion = form.estimated_completion.data
-            operation.special_instructions = form.special_instructions.data
-            operation.priority_level = form.priority_level.data
-            operation.assigned_crew = form.assigned_crew.data
-            operation.status = 'in_progress'
-            operation.updated_at = datetime.utcnow()
-            
-            # Create the fourth step
-            new_step = WizardStep(
-                operation_id=operation.id, 
-                step_name='Step 4: Confirmation', 
-                is_completed=True
-            )
-            db.session.add(new_step)
-            db.session.commit()
-            
-            # Clear session data
-            session.pop('wizard_data', None)
-            
-            flash('New ship operation created successfully!', 'success')
-            return redirect(url_for('maritime.ship_operation_details', operation_id=operation.id))
-        except Exception as e:
-            db.session.rollback()
-            flash(f'Error completing operation: {str(e)}', 'error')
-    
-    return render_template('maritime/new_ship_operation_step4.html', form=form, operation=operation, session_data=session_data)
-
-# API endpoints (from Manus' version)
-@maritime_bp.route('/api/operations')
-@login_required
-def api_operations():
-    """API endpoint for maritime operations"""
-    from models.maritime.maritime_operation import MaritimeOperation
-    
-    operations = MaritimeOperation.query.all()
-    return jsonify([op.to_dict() for op in operations])
-
-@maritime_bp.route('/api/operations/<int:operation_id>')
-@login_required
-def api_operation_detail(operation_id):
-    """API endpoint for single maritime operation"""
-    from models.maritime.maritime_operation import MaritimeOperation
-    
-    operation = MaritimeOperation.query.get_or_404(operation_id)
-    return jsonify(operation.to_dict())
-
-# Fix routing conflict by removing the redundant route
-# The single-page wizard is already handled by new_ship_operation_wizard above
-import json
-
-# Access app components via current_app or direct import
-def get_app_db():
-    import app
-    return app.db
-
-def get_cache_functions():
-    import app
-    return app.cache_get, app.cache_set, app.cache_delete, app.get_cache_key
-
-from models.models.user import User
-from models.models.vessel import Vessel
-from models.models.maritime_models import (
-    CargoOperation, MaritimeDocument, 
-    DischargeProgress, MaritimeOperationsHelper
-)
-from models.maritime.stevedore_team import StevedoreTeam
-from models.models.sync_log import SyncLog
-import structlog
-
-logger = structlog.get_logger()
-
-# Duplicate blueprint removed - using maritime_bp
-
-# Maritime role validation decorator
-def maritime_access_required(required_roles=None):
-    """Decorator to check maritime-specific role permissions"""
-    if required_roles is None:
-        required_roles = ['manager', 'maritime_supervisor', 'stevedore_lead']
-    
-    def decorator(f):
-        def wrapper(*args, **kwargs):
-            if not current_user.is_authenticated:
-                return jsonify({'error': 'Authentication required'}), 401
-            
-            # Allow managers full access
-            if current_user.is_manager():
-                return f(*args, **kwargs)
-            
-            # Check specific maritime roles
-            user_role = getattr(current_user, 'maritime_role', current_user.role)
-            if user_role not in required_roles:
-                return jsonify({'error': 'Insufficient maritime permissions'}), 403
-            
-            return f(*args, **kwargs)
-        
-        wrapper.__name__ = f.__name__
-        return wrapper
-    return decorator
-
-# Ship Operations Wizard API
-
-@maritime_bp.route('/ship_operations/', methods=['POST'])
-@login_required
-@maritime_access_required(['manager', 'maritime_supervisor'])
-def create_ship_operation():
-    """
-    Step 1: Create new ship operation (vessel arrival)
-    POST /api/maritime/ship-operations/
-    """
-    try:
-        data = request.get_json()
-        
-        # Validate required fields for step 1
-        required_fields = ['vessel_name', 'arrival_date', 'expected_duration']
-        for field in required_fields:
-            if not data.get(field):
-                return jsonify({'error': f'{field} is required'}), 400
-        
-        # Check if vessel already exists or create new one
-        vessel = Vessel.query.filter_by(name=data['vessel_name']).first()
-        if not vessel:
-            vessel = Vessel(
-                name=data['vessel_name'],
-                vessel_type=data.get('vessel_type', 'cargo'),
-                status='arriving',
-                imo_number=data.get('imo_number'),
-                call_sign=data.get('call_sign'),
-                flag_state=data.get('flag_state'),
-                gross_tonnage=data.get('gross_tonnage'),
-                created_at=datetime.utcnow()
-            )
-        else:
-            # Update existing vessel status
-            vessel.status = 'arriving'
-            vessel.updated_at = datetime.utcnow()
-        
-        # Parse arrival date
-        try:
-            arrival_date = datetime.fromisoformat(data['arrival_date'].replace('Z', '+00:00'))
-        except ValueError:
-            return jsonify({'error': 'Invalid arrival_date format. Use ISO format.'}), 400
-        
-        # Update vessel with operation details
-        vessel.arrival_date = arrival_date
-        vessel.expected_duration = data.get('expected_duration')
-        vessel.total_vehicles = data.get('total_vehicles', 0)
-        vessel.expected_rate = data.get('expected_rate', 150)  # vehicles per hour
-        vessel.port_of_origin = data.get('port_of_origin')
-        vessel.next_port = data.get('next_port')
-        vessel.agent_company = data.get('agent_company')
-        vessel.operation_notes = data.get('operation_notes', '')
-        
-        # Set operation metadata
-        operation_metadata = {
-            'wizard_step': 1,
-            'created_by': current_user.id,
-            'operation_id': str(uuid.uuid4()),
-            'step_1_completed': True,
-            'step_2_completed': False,
-            'step_3_completed': False,
-            'step_4_completed': False
-        }
-        vessel.operation_metadata = json.dumps(operation_metadata)
-        
-        db = get_app_db()
-        db.session.add(vessel)
-        db.session.commit()
-        
-        # Log operation creation
-        SyncLog.log_action(
-            user_id=current_user.id,
-            action='create',
-            table_name='ship_operations',
-            record_id=vessel.id,
-            data_after=vessel.to_dict()
-        )
-        
-        # Clear relevant caches
-        cache_get, cache_set, cache_delete, get_cache_key = get_cache_functions()
-        cache_delete(get_cache_key('vessels', '*'))
-        cache_delete(get_cache_key('ship_operations', '*'))
-        
-        logger.info(f"Ship operation created: {vessel.id} by user {current_user.id}")
-        
-        return jsonify({
-            'message': 'Ship operation created successfully',
-            'operation': {
-                'vessel_id': vessel.id,
-                'operation_id': operation_metadata['operation_id'],
-                'wizard_step': 1,
-                'next_step': 2,
-                'vessel': vessel.to_dict()
-            }
-        }), 201
-        
-    except Exception as e:
-        db = get_app_db()
-        db.session.rollback()
-        logger.error(f"Create ship operation error: {e}")
-        return jsonify({'error': 'Failed to create ship operation'}), 500
-
-@maritime_bp.route('/ship_operations/<int:vessel_id>', methods=['GET'])
-@login_required
-@maritime_access_required()
-def get_ship_operation(vessel_id):
-    """
-    Get ship operation details with wizard progress
-    GET /api/maritime/ship-operations/{id}
-    """
-    try:
-        vessel = Vessel.query.get_or_404(vessel_id)
-        
-        # Get operation metadata
-        operation_metadata = {}
-        if vessel.operation_metadata:
-            try:
-                operation_metadata = json.loads(vessel.operation_metadata)
-            except (json.JSONDecodeError, TypeError):
-                operation_metadata = {}
-        
-        # Build comprehensive operation data
-        operation_data = {
-            'vessel': vessel.to_dict(),
-            'wizard_progress': {
-                'current_step': operation_metadata.get('wizard_step', 1),
-                'step_1_completed': operation_metadata.get('step_1_completed', False),
-                'step_2_completed': operation_metadata.get('step_2_completed', False),
-                'step_3_completed': operation_metadata.get('step_3_completed', False),
-                'step_4_completed': operation_metadata.get('step_4_completed', False),
-                'operation_id': operation_metadata.get('operation_id'),
-                'created_by': operation_metadata.get('created_by')
-            },
-            'cargo_operations': [co.to_dict() for co in vessel.cargo_operations] if hasattr(vessel, 'cargo_operations') else [],
-            'stevedore_teams': [st.to_dict() for st in vessel.stevedore_teams] if hasattr(vessel, 'stevedore_teams') else [],
-            'tico_vehicles': [tv.to_dict() for tv in vessel.tico_vehicles] if hasattr(vessel, 'tico_vehicles') else [],
-            'discharge_progress': [dp.to_dict() for dp in vessel.discharge_progress] if hasattr(vessel, 'discharge_progress') else [],
-            'maritime_documents': [md.to_dict() for md in vessel.maritime_documents] if hasattr(vessel, 'maritime_documents') else []
-        }
-        
-        # Add zone summary
-        operation_data['zone_summary'] = MaritimeOperationsHelper.get_zone_summary(vessel_id)
-        
-        # Add estimated completion
-        estimated_completion = MaritimeOperationsHelper.calculate_estimated_completion(vessel_id)
-        operation_data['estimated_completion'] = estimated_completion.isoformat() if estimated_completion else None
-        
-        return jsonify(operation_data)
-        
-    except Exception as e:
-        logger.error(f"Get ship operation error: {e}")
-        return jsonify({'error': 'Failed to retrieve ship operation'}), 500
-
-@maritime_bp.route('/ship_operations/<int:vessel_id>/step/<int:step>', methods=['PUT'])
-@login_required
-@maritime_access_required()
-def update_wizard_step(vessel_id, step):
-    """
-    Update specific wizard step
-    PUT /api/maritime/ship-operations/{id}/step/{step}
-    """
-    try:
-        vessel = Vessel.query.get_or_404(vessel_id)
-        data = request.get_json()
-        
-        # Get current operation metadata
-        operation_metadata = {}
-        if vessel.operation_metadata:
-            try:
-                operation_metadata = json.loads(vessel.operation_metadata)
-            except (json.JSONDecodeError, TypeError):
-                operation_metadata = {}
-        
-        db = get_app_db()
-        
-        if step == 2:
-            # Step 2: Cargo Manifest Processing
-            return process_step_2_cargo_manifest(vessel, data, operation_metadata, db)
-        elif step == 3:
-            # Step 3: Team Assignment
-            return process_step_3_team_assignment(vessel, data, operation_metadata, db)
-        elif step == 4:
-            # Step 4: Berth Allocation
-            return process_step_4_berth_allocation(vessel, data, operation_metadata, db)
-        else:
-            return jsonify({'error': f'Invalid step: {step}'}), 400
-            
-    except Exception as e:
-        db = get_app_db()
-        db.session.rollback()
-        logger.error(f"Update wizard step error: {e}")
-        return jsonify({'error': f'Failed to update step {step}'}), 500
-
-def process_step_2_cargo_manifest(vessel, data, operation_metadata, db):
-    """Process Step 2: Cargo Manifest and Vehicle Data"""
-    required_fields = ['cargo_manifest']
-    for field in required_fields:
-        if not data.get(field):
-            return jsonify({'error': f'{field} is required for step 2'}), 400
-    
-    cargo_manifest = data['cargo_manifest']
-    
-    # Clear existing cargo operations for this vessel
-    CargoOperation.query.filter_by(vessel_id=vessel.id).delete()
-    
-    # Process cargo manifest data
-    for cargo_item in cargo_manifest:
-        cargo_op = CargoOperation(
-            vessel_id=vessel.id,
-            zone=cargo_item.get('zone', 'General'),
-            vehicle_type=cargo_item.get('vehicle_type'),
-            quantity=cargo_item.get('quantity', 0),
-            discharged=cargo_item.get('discharged', 0),
-            location=cargo_item.get('location', '')
-        )
-        db.session.add(cargo_op)
-    
-    # Update vessel totals
-    vessel.total_vehicles = sum(item.get('quantity', 0) for item in cargo_manifest)
-    
-    # Update operation metadata
-    operation_metadata.update({
-        'wizard_step': 2,
-        'step_2_completed': True,
-        'step_2_data': {
-            'manifest_processed': True,
-            'total_cargo_items': len(cargo_manifest),
-            'processed_at': datetime.utcnow().isoformat()
-        }
-    })
-    vessel.operation_metadata = json.dumps(operation_metadata)
-    
-    db.session.commit()
-    
-    logger.info(f"Step 2 completed for vessel {vessel.id}: cargo manifest processed")
-    
-    return jsonify({
-        'message': 'Cargo manifest processed successfully',
-        'step': 2,
-        'next_step': 3,
-        'cargo_operations': [co.to_dict() for co in vessel.cargo_operations]
-    })
-
-def process_step_3_team_assignment(vessel, data, operation_metadata, db):
-    """Process Step 3: Stevedore Team Assignment"""
-    required_fields = ['teams']
-    for field in required_fields:
-        if not data.get(field):
-            return jsonify({'error': f'{field} is required for step 3'}), 400
-    
-    teams_data = data['teams']
-    
-    # Clear existing team assignments for this vessel
-    StevedoreTeam.query.filter_by(vessel_id=vessel.id).delete()
-    
-    # Process team assignments
-    teams_created = []
-    for team_data in teams_data:
-        team = StevedoreTeam(
-            vessel_id=vessel.id,
-            team_type=team_data.get('team_type', 'General'),
-            lead_id=team_data.get('lead_id'),
-            assistant_id=team_data.get('assistant_id'),
-            shift_start=datetime.strptime(team_data['shift_start'], '%H:%M').time() if team_data.get('shift_start') else None,
-            shift_end=datetime.strptime(team_data['shift_end'], '%H:%M').time() if team_data.get('shift_end') else None
-        )
-        
-        # Set team members
-        if team_data.get('members'):
-            team.set_members(team_data['members'])
-        
-        db.session.add(team)
-        teams_created.append(team)
-    
-    # Process TICO vehicle assignments if provided
-    if data.get('tico_vehicles'):
-        TicoVehicle.query.filter_by(vessel_id=vessel.id).delete()
-        
-        for tico_data in data['tico_vehicles']:
-            tico_vehicle = TicoVehicle(
-                vessel_id=vessel.id,
-                vehicle_type=tico_data.get('vehicle_type', 'Van'),
-                vehicle_id=tico_data.get('vehicle_id'),
-                capacity=tico_data.get('capacity', 7),
-                driver_id=tico_data.get('driver_id'),
-                status=tico_data.get('status', 'available')
-            )
-            db.session.add(tico_vehicle)
-    
-    # Update operation metadata
-    operation_metadata.update({
-        'wizard_step': 3,
-        'step_3_completed': True,
-        'step_3_data': {
-            'teams_assigned': len(teams_data),
-            'tico_vehicles_assigned': len(data.get('tico_vehicles', [])),
-            'processed_at': datetime.utcnow().isoformat()
-        }
-    })
-    vessel.operation_metadata = json.dumps(operation_metadata)
-    
-    db.session.commit()
-    
-    logger.info(f"Step 3 completed for vessel {vessel.id}: teams assigned")
-    
-    return jsonify({
-        'message': 'Team assignments completed successfully',
-        'step': 3,
-        'next_step': 4,
-        'teams': [team.to_dict() for team in teams_created],
-        'tico_vehicles': [tv.to_dict() for tv in vessel.tico_vehicles] if hasattr(vessel, 'tico_vehicles') else []
-    })
-
-def process_step_4_berth_allocation(vessel, data, operation_metadata, db):
-    """Process Step 4: Berth Allocation and Final Setup"""
-    required_fields = ['berth_assignment']
-    for field in required_fields:
-        if not data.get(field):
-            return jsonify({'error': f'{field} is required for step 4'}), 400
-    
-    berth_data = data['berth_assignment']
-    
-    # Update vessel with berth information
-    vessel.berth_number = berth_data.get('berth_number')
-    vessel.berth_location = berth_data.get('berth_location')
-    vessel.berth_side = berth_data.get('berth_side', 'port')
-    vessel.status = 'berthed'
-    
-    # Set operation start time
-    if berth_data.get('operation_start_time'):
-        try:
-            vessel.operation_start = datetime.fromisoformat(berth_data['operation_start_time'].replace('Z', '+00:00'))
-        except ValueError:
-            vessel.operation_start = datetime.utcnow()
-    else:
-        vessel.operation_start = datetime.utcnow()
-    
-    # Update operation metadata
-    operation_metadata.update({
-        'wizard_step': 4,
-        'step_4_completed': True,
-        'operation_complete': True,
-        'step_4_data': {
-            'berth_allocated': True,
-            'berth_number': vessel.berth_number,
-            'operation_start': vessel.operation_start.isoformat(),
-            'processed_at': datetime.utcnow().isoformat()
-        }
-    })
-    vessel.operation_metadata = json.dumps(operation_metadata)
-    
-    # Create initial discharge progress entry
-    initial_progress = DischargeProgress(
-        vessel_id=vessel.id,
-        zone='All',
-        timestamp=datetime.utcnow(),
-        vehicles_discharged=0,
-        hourly_rate=0.0,
-        total_progress=0.0,
-        created_by=current_user.id
-    )
-    db.session.add(initial_progress)
-    
-    db.session.commit()
-    
-    # Clear relevant caches
-    cache_get, cache_set, cache_delete, get_cache_key = get_cache_functions()
-    cache_delete(get_cache_key('vessels', '*'))
-    cache_delete(get_cache_key('ship_operations', '*'))
-    
-    logger.info(f"Step 4 completed for vessel {vessel.id}: operation fully configured")
-    
-    return jsonify({
-        'message': 'Ship operation setup completed successfully',
-        'step': 4,
-        'operation_complete': True,
-        'vessel': vessel.to_dict(),
-        'next_actions': [
-            'Begin cargo discharge tracking',
-            'Monitor team performance',
-            'Update discharge progress regularly'
-        ]
-    })
-
-@maritime_bp.route('/ship_operations/', methods=['GET'])
-@login_required
-@maritime_access_required()
-def list_ship_operations():
-    """
-    Get list of all ship operations with filtering
-    GET /api/maritime/ship-operations/?status=active&page=1&per_page=20
-    """
-    try:
-        # Get query parameters
-        page = request.args.get('page', 1, type=int)
-        per_page = min(request.args.get('per_page', 20, type=int), 100)
-        status = request.args.get('status')  # active, completed, all
-        vessel_name = request.args.get('vessel_name')
-        
-        # Build query
-        query = Vessel.query
-        
-        # Apply status filter
-        if status == 'active':
-            query = query.filter(Vessel.status.in_(['arriving', 'berthed', 'discharging']))
-        elif status == 'completed':
-            query = query.filter(Vessel.status.in_(['departed', 'completed']))
-        
-        # Apply vessel name filter
-        if vessel_name:
-            query = query.filter(Vessel.name.ilike(f'%{vessel_name}%'))
-        
-        # Only show vessels with operation metadata (ship operations)
-        query = query.filter(Vessel.operation_metadata.isnot(None))
-        
-        # Order by arrival date (most recent first)
-        query = query.order_by(Vessel.arrival_date.desc())
-        
-        # Paginate
-        vessels_paginated = query.paginate(
-            page=page, per_page=per_page, error_out=False
-        )
-        
-        # Build response with operation summaries
-        operations = []
-        for vessel in vessels_paginated.items:
-            operation_metadata = {}
-            if vessel.operation_metadata:
-                try:
-                    operation_metadata = json.loads(vessel.operation_metadata)
-                except (json.JSONDecodeError, TypeError):
-                    operation_metadata = {}
-            
-            operation_summary = {
-                'vessel': vessel.to_dict(),
-                'wizard_progress': {
-                    'current_step': operation_metadata.get('wizard_step', 1),
-                    'operation_complete': operation_metadata.get('operation_complete', False),
-                    'operation_id': operation_metadata.get('operation_id')
-                },
-                'summary_stats': {
-                    'total_vehicles': vessel.total_vehicles or 0,
-                    'estimated_completion': MaritimeOperationsHelper.calculate_estimated_completion(vessel.id).isoformat() if MaritimeOperationsHelper.calculate_estimated_completion(vessel.id) else None
-                }
-            }
-            
-            # Add latest progress if available
-            latest_progress = DischargeProgress.get_latest_progress_by_vessel(vessel.id)
-            if latest_progress:
-                operation_summary['latest_progress'] = latest_progress.to_dict()
-            
-            operations.append(operation_summary)
-        
-        return jsonify({
-            'operations': operations,
-            'pagination': {
-                'page': page,
-                'per_page': per_page,
-                'total': vessels_paginated.total,
-                'pages': vessels_paginated.pages,
-                'has_next': vessels_paginated.has_next,
-                'has_prev': vessels_paginated.has_prev
-            },
-            'timestamp': datetime.utcnow().isoformat()
-        })
-        
-    except Exception as e:
-        logger.error(f"List ship operations error: {e}")
-        return jsonify({'error': 'Failed to retrieve ship operations'}), 500
-
-@maritime_bp.route('/ship_operations/<int:vessel_id>', methods=['DELETE'])
-@login_required
-@maritime_access_required(['manager'])
-def delete_ship_operation(vessel_id):
-    """
-    Delete ship operation (managers only)
-    DELETE /api/maritime/ship-operations/{id}
-    """
-    try:
-        vessel = Vessel.query.get_or_404(vessel_id)
-        
-        # Store data for logging
-        vessel_data = vessel.to_dict()
-        
-        # Delete related maritime data
-        CargoOperation.query.filter_by(vessel_id=vessel_id).delete()
-        StevedoreTeam.query.filter_by(vessel_id=vessel_id).delete()
-        TicoVehicle.query.filter_by(vessel_id=vessel_id).delete()
-        DischargeProgress.query.filter_by(vessel_id=vessel_id).delete()
-        MaritimeDocument.query.filter_by(vessel_id=vessel_id).delete()
-        
-        # Log deletion before removing vessel
-        SyncLog.log_action(
-            user_id=current_user.id,
-            action='delete',
-            table_name='ship_operations',
-            record_id=vessel_id,
-            data_before=vessel_data
-        )
-        
-        db = get_app_db()
-        db.session.delete(vessel)
-        db.session.commit()
-        
-        # Clear relevant caches
-        cache_get, cache_set, cache_delete, get_cache_key = get_cache_functions()
-        cache_delete(get_cache_key('vessels', '*'))
-        cache_delete(get_cache_key('ship_operations', '*'))
-        
-        logger.info(f"Ship operation deleted: {vessel_id} by user {current_user.id}")
-        
-        return jsonify({'message': 'Ship operation deleted successfully'})
-        
-    except Exception as e:
-        db = get_app_db()
-        db.session.rollback()
-        logger.error(f"Delete ship operation error: {e}")
-        return jsonify({'error': 'Failed to delete ship operation'}), 500
-
-# Berth Assignment API
-@maritime_bp.route('/berth/assign', methods=['POST'])
-@login_required
-@maritime_access_required(['manager', 'maritime_supervisor'])
-def assign_berth():
-    """
-    Assign vessel to berth
-    POST /api/maritime/berth/assign
-    """
-    try:
-        data = request.get_json()
-        
-        # Validate required fields
-        if not data or 'vessel_id' not in data or 'berth_number' not in data:
-            return jsonify({'error': 'vessel_id and berth_number are required'}), 400
-        
-        vessel_id = data['vessel_id']
-        berth_number = data['berth_number']
-        
-        # Validate berth number (1, 2, 3 for stevedoring operations)
-        if berth_number not in ['1', '2', '3']:
-            return jsonify({'error': 'Invalid berth number. Must be 1, 2, or 3'}), 400
-        
-        # Check if berth is available
-        existing_assignment = MaritimeOperation.query.filter(
-            MaritimeOperation.berth_assigned == berth_number,
-            MaritimeOperation.status.in_(['in_progress', 'step_1', 'step_2', 'step_3'])
-        ).first()
-        
-        if existing_assignment:
-            return jsonify({
-                'error': f'Berth {berth_number} is already occupied by {existing_assignment.vessel_name}'
-            }), 409
-        
-        # Find the maritime operation
-        operation = MaritimeOperation.query.filter_by(vessel_id=vessel_id).first()
-        
-        if not operation:
-            return jsonify({'error': 'Maritime operation not found'}), 404
-        
-        # Update berth assignment
-        operation.berth_assigned = berth_number
-        operation.berth = f'Berth {berth_number}'
-        operation.status = 'in_progress'
-        operation.updated_at = datetime.utcnow()
-        
-        # Update vessel if it exists
-        vessel = Vessel.query.get(vessel_id)
-        if vessel:
-            vessel.berth_number = berth_number
-            vessel.status = 'berthed'
-            vessel.updated_at = datetime.utcnow()
-        
-        db.session.commit()
-        
-        # Log berth assignment
-        SyncLog.log_action(
-            user_id=current_user.id,
-            action='berth_assign',
-            table_name='maritime_operations',
-            record_id=operation.id,
-            data_after={
-                'vessel_id': vessel_id,
-                'berth_number': berth_number,
-                'vessel_name': operation.vessel_name,
-                'assigned_at': datetime.utcnow().isoformat()
-            }
-        )
-        
-        # Clear relevant caches
-        cache_get, cache_set, cache_delete, get_cache_key = get_cache_functions()
-        cache_delete(get_cache_key('vessels', '*'))
-        cache_delete(get_cache_key('ship_operations', '*'))
-        cache_delete(get_cache_key('berths', '*'))
-        
-        logger.info(f"Berth {berth_number} assigned to vessel {vessel_id} by user {current_user.id}")
-        
-        return jsonify({
-            'success': True,
-            'message': f'Vessel {operation.vessel_name} assigned to Berth {berth_number}',
-            'operation': {
-                'id': operation.id,
-                'vessel_id': vessel_id,
-                'vessel_name': operation.vessel_name,
-                'berth_assigned': berth_number,
-                'status': operation.status,
-                'updated_at': operation.updated_at.isoformat()
-            }
-        })
-        
-    except Exception as e:
-        db.session.rollback()
-        logger.error(f"Berth assignment error: {e}")
-        return jsonify({'error': 'Failed to assign berth'}), 500
-
-@maritime_bp.route('/berth/unassign', methods=['POST'])
-@login_required
-@maritime_access_required(['manager', 'maritime_supervisor'])
-def unassign_berth():
-    """
-    Remove vessel from berth
-    POST /api/maritime/berth/unassign
-    """
-    try:
-        data = request.get_json()
-        
-        if not data or 'vessel_id' not in data:
-            return jsonify({'error': 'vessel_id is required'}), 400
-        
-        vessel_id = data['vessel_id']
-        
-        # Find the maritime operation
-        operation = MaritimeOperation.query.filter_by(vessel_id=vessel_id).first()
-        
-        if not operation:
-            return jsonify({'error': 'Maritime operation not found'}), 404
-        
-        berth_number = operation.berth_assigned
-        
-        # Update berth assignment
-        operation.berth_assigned = None
-        operation.berth = None
-        operation.status = 'pending'
-        operation.updated_at = datetime.utcnow()
-        
-        # Update vessel if it exists
-        vessel = Vessel.query.get(vessel_id)
-        if vessel:
-            vessel.berth_number = None
-            vessel.status = 'arriving'
-            vessel.updated_at = datetime.utcnow()
-        
-        db.session.commit()
-        
-        # Log berth unassignment
-        SyncLog.log_action(
-            user_id=current_user.id,
-            action='berth_unassign',
-            table_name='maritime_operations',
-            record_id=operation.id,
-            data_after={
-                'vessel_id': vessel_id,
-                'berth_number': berth_number,
-                'vessel_name': operation.vessel_name,
-                'unassigned_at': datetime.utcnow().isoformat()
-            }
-        )
-        
-        # Clear relevant caches
-        cache_get, cache_set, cache_delete, get_cache_key = get_cache_functions()
-        cache_delete(get_cache_key('vessels', '*'))
-        cache_delete(get_cache_key('ship_operations', '*'))
-        cache_delete(get_cache_key('berths', '*'))
-        
-        logger.info(f"Berth {berth_number} unassigned from vessel {vessel_id} by user {current_user.id}")
-        
-        return jsonify({
-            'success': True,
-            'message': f'Vessel {operation.vessel_name} removed from Berth {berth_number}',
-            'operation': {
-                'id': operation.id,
-                'vessel_id': vessel_id,
-                'vessel_name': operation.vessel_name,
-                'berth_assigned': None,
-                'status': operation.status,
-                'updated_at': operation.updated_at.isoformat()
-            }
-        })
-        
-    except Exception as e:
-        db.session.rollback()
-        logger.error(f"Berth unassignment error: {e}")
-        return jsonify({'error': 'Failed to unassign berth'}), 500
-
-@maritime_bp.route('/berth/status', methods=['GET'])
-@login_required
-@maritime_access_required()
-def get_berth_status():
-    """
-    Get current berth status and availability
-    GET /api/maritime/berth/status
-    """
-    try:
-        # Get all berths (1, 2, 3) and their current assignments
-        berths = []
-        
-        for berth_number in ['1', '2', '3']:
-            # Check if berth is occupied
-            current_operation = MaritimeOperation.query.filter(
-                MaritimeOperation.berth_assigned == berth_number,
-                MaritimeOperation.status.in_(['in_progress', 'step_1', 'step_2', 'step_3'])
-            ).first()
-            
-            berth_info = {
-                'berth_number': berth_number,
-                'status': 'occupied' if current_operation else 'available',
-                'vessel': None,
-                'operation': None,
-                'capacity': 1,  # Each berth can handle 1 vessel
-                'utilization': 1.0 if current_operation else 0.0
-            }
-            
-            if current_operation:
-                berth_info['vessel'] = {
-                    'id': current_operation.vessel_id,
-                    'name': current_operation.vessel_name,
-                    'type': current_operation.vessel_type,
-                    'progress': current_operation.get_progress_percentage(),
-                    'eta': current_operation.eta.isoformat() if current_operation.eta else None
-                }
-                berth_info['operation'] = {
-                    'id': current_operation.id,
-                    'operation_type': current_operation.operation_type,
-                    'status': current_operation.status,
-                    'current_step': current_operation.current_step,
-                    'started_at': current_operation.created_at.isoformat(),
-                    'estimated_completion': current_operation.estimated_completion
-                }
-            
-            berths.append(berth_info)
-        
-        # Get vessel queue (unassigned vessels)
-        queue_operations = MaritimeOperation.query.filter(
-            MaritimeOperation.berth_assigned.is_(None),
-            MaritimeOperation.status.in_(['pending', 'initiated'])
-        ).order_by(MaritimeOperation.created_at.asc()).all()
-        
-        queue = []
-        for operation in queue_operations:
-            queue.append({
-                'vessel_id': operation.vessel_id,
-                'vessel_name': operation.vessel_name,
-                'vessel_type': operation.vessel_type,
-                'operation_type': operation.operation_type,
-                'priority': operation.priority_level,
-                'eta': operation.eta.isoformat() if operation.eta else None,
-                'created_at': operation.created_at.isoformat(),
-                'waiting_time': (datetime.utcnow() - operation.created_at).total_seconds() / 3600  # hours
-            })
-        
-        # Calculate summary statistics
-        total_berths = 3
-        occupied_berths = sum(1 for b in berths if b['status'] == 'occupied')
-        available_berths = total_berths - occupied_berths
-        utilization_rate = (occupied_berths / total_berths) * 100
-        
-        return jsonify({
-            'berths': berths,
-            'queue': queue,
-            'summary': {
-                'total_berths': total_berths,
-                'occupied_berths': occupied_berths,
-                'available_berths': available_berths,
-                'utilization_rate': utilization_rate,
-                'queue_length': len(queue),
-                'average_wait_time': sum(v['waiting_time'] for v in queue) / len(queue) if queue else 0
-            },
-            'timestamp': datetime.utcnow().isoformat()
-        })
-        
-    except Exception as e:
-        logger.error(f"Get berth status error: {e}")
-        return jsonify({'error': 'Failed to get berth status'}), 500
-
-@maritime_bp.route('/berth/reassign', methods=['POST'])
-@login_required
-@maritime_access_required(['manager', 'maritime_supervisor'])
-def reassign_berth():
-    """
-    Reassign vessel to different berth
-    POST /api/maritime/berth/reassign
-    """
-    try:
-        data = request.get_json()
-        
-        if not data or 'vessel_id' not in data or 'new_berth_number' not in data:
-            return jsonify({'error': 'vessel_id and new_berth_number are required'}), 400
-        
-        vessel_id = data['vessel_id']
-        new_berth_number = data['new_berth_number']
-        
-        # Validate berth number
-        if new_berth_number not in ['1', '2', '3']:
-            return jsonify({'error': 'Invalid berth number. Must be 1, 2, or 3'}), 400
-        
-        # Check if new berth is available
-        existing_assignment = MaritimeOperation.query.filter(
-            MaritimeOperation.berth_assigned == new_berth_number,
-            MaritimeOperation.status.in_(['in_progress', 'step_1', 'step_2', 'step_3'])
-        ).first()
-        
-        if existing_assignment:
-            return jsonify({
-                'error': f'Berth {new_berth_number} is already occupied by {existing_assignment.vessel_name}'
-            }), 409
-        
-        # Find the maritime operation
-        operation = MaritimeOperation.query.filter_by(vessel_id=vessel_id).first()
-        
-        if not operation:
-            return jsonify({'error': 'Maritime operation not found'}), 404
-        
-        old_berth = operation.berth_assigned
-        
-        # Update berth assignment
-        operation.berth_assigned = new_berth_number
-        operation.berth = f'Berth {new_berth_number}'
-        operation.updated_at = datetime.utcnow()
-        
-        # Update vessel if it exists
-        vessel = Vessel.query.get(vessel_id)
-        if vessel:
-            vessel.berth_number = new_berth_number
-            vessel.updated_at = datetime.utcnow()
-        
-        db.session.commit()
-        
-        # Log berth reassignment
-        SyncLog.log_action(
-            user_id=current_user.id,
-            action='berth_reassign',
-            table_name='maritime_operations',
-            record_id=operation.id,
-            data_after={
-                'vessel_id': vessel_id,
-                'old_berth': old_berth,
-                'new_berth': new_berth_number,
-                'vessel_name': operation.vessel_name,
-                'reassigned_at': datetime.utcnow().isoformat()
-            }
-        )
-        
-        # Clear relevant caches
-        cache_get, cache_set, cache_delete, get_cache_key = get_cache_functions()
-        cache_delete(get_cache_key('vessels', '*'))
-        cache_delete(get_cache_key('ship_operations', '*'))
-        cache_delete(get_cache_key('berths', '*'))
-        
-        logger.info(f"Vessel {vessel_id} reassigned from Berth {old_berth} to Berth {new_berth_number} by user {current_user.id}")
-        
-        return jsonify({
-            'success': True,
-            'message': f'Vessel {operation.vessel_name} reassigned from Berth {old_berth} to Berth {new_berth_number}',
-            'operation': {
-                'id': operation.id,
-                'vessel_id': vessel_id,
-                'vessel_name': operation.vessel_name,
-                'old_berth': old_berth,
-                'new_berth': new_berth_number,
-                'status': operation.status,
-                'updated_at': operation.updated_at.isoformat()
-            }
-        })
-        
-    except Exception as e:
-        db.session.rollback()
-        logger.error(f"Berth reassignment error: {e}")
-        return jsonify({'error': 'Failed to reassign berth'}), 500
->>>>>>> 4e49b731
+    return jsonify(operation.to_dict())