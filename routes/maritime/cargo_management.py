<<<<<<< HEAD
"""
Maritime Cargo Management API - Discharge tracking and cargo operations
Handles real-time cargo discharge, progress tracking, and zone management
"""

from flask import Blueprint, request, jsonify
from flask_login import login_required, current_user
from datetime import datetime, timedelta
import structlog
import json
from decimal import Decimal

# Access app components via current_app or direct import
def get_app_db():
    import app
    return app.db

def get_cache_functions():
    import app
    return app.cache_get, app.cache_set, app.cache_delete, app.get_cache_key

from models.models.enhanced_vessel import Vessel
from models.models.maritime_models import (
    CargoOperation, DischargeProgress, MaritimeDocument, 
    MaritimeOperationsHelper
)
from models.models.sync_log import SyncLog

logger = structlog.get_logger()

cargo_management_bp = Blueprint('cargo_management', __name__)

# Maritime role validation decorator
def maritime_access_required(required_roles=None):
    """Decorator to check maritime-specific role permissions"""
    if required_roles is None:
        required_roles = ['manager', 'maritime_supervisor', 'stevedore_lead', 'worker']
    
    def decorator(f):
        def wrapper(*args, **kwargs):
            if not current_user.is_authenticated:
                return jsonify({'error': 'Authentication required'}), 401
            
            # Allow managers full access
            if current_user.is_manager():
                return f(*args, **kwargs)
            
            # Check specific maritime roles
            user_role = getattr(current_user, 'maritime_role', current_user.role)
            if user_role not in required_roles:
                return jsonify({'error': 'Insufficient maritime permissions'}), 403
            
            return f(*args, **kwargs)
        
        wrapper.__name__ = f.__name__
        return wrapper
    return decorator

@cargo_management_bp.route('/<int:operation_id>', methods=['GET'])
@login_required
@maritime_access_required()
def get_cargo_operations(operation_id):
    """
    Get all cargo operations for a vessel
    GET /api/maritime/cargo/{operation_id}
    """
    try:
        vessel = Vessel.query.get_or_404(operation_id)
        
        # Get all cargo operations for this vessel
        cargo_operations = CargoOperation.query.filter_by(vessel_id=vessel.id).all()
        
        # Group by zone for better organization
        cargo_by_zone = {}
        total_stats = {
            'total_quantity': 0,
            'total_discharged': 0,
            'remaining': 0,
            'progress_percentage': 0
        }
        
        for cargo_op in cargo_operations:
            zone = cargo_op.zone or 'General'
            if zone not in cargo_by_zone:
                cargo_by_zone[zone] = {
                    'zone': zone,
                    'operations': [],
                    'zone_stats': {
                        'total_quantity': 0,
                        'discharged': 0,
                        'remaining': 0,
                        'progress_percentage': 0
                    }
                }
            
            cargo_dict = cargo_op.to_dict()
            cargo_by_zone[zone]['operations'].append(cargo_dict)
            
            # Update zone stats
            cargo_by_zone[zone]['zone_stats']['total_quantity'] += cargo_op.quantity or 0
            cargo_by_zone[zone]['zone_stats']['discharged'] += cargo_op.discharged
            
            # Update total stats
            total_stats['total_quantity'] += cargo_op.quantity or 0
            total_stats['total_discharged'] += cargo_op.discharged
        
        # Calculate percentages
        for zone_data in cargo_by_zone.values():
            zone_stats = zone_data['zone_stats']
            zone_stats['remaining'] = zone_stats['total_quantity'] - zone_stats['discharged']
            if zone_stats['total_quantity'] > 0:
                zone_stats['progress_percentage'] = (zone_stats['discharged'] / zone_stats['total_quantity']) * 100
        
        total_stats['remaining'] = total_stats['total_quantity'] - total_stats['total_discharged']
        if total_stats['total_quantity'] > 0:
            total_stats['progress_percentage'] = (total_stats['total_discharged'] / total_stats['total_quantity']) * 100
        
        # Get recent discharge progress
        recent_progress = DischargeProgress.query.filter_by(vessel_id=vessel.id)\
                                                .order_by(DischargeProgress.timestamp.desc())\
                                                .limit(10).all()
        
        return jsonify({
            'vessel_id': vessel.id,
            'vessel_name': vessel.name,
            'cargo_by_zone': list(cargo_by_zone.values()),
            'total_stats': total_stats,
            'recent_progress': [p.to_dict() for p in recent_progress],
            'timestamp': datetime.utcnow().isoformat()
        })
        
    except Exception as e:
        logger.error(f"Get cargo operations error: {e}")
        return jsonify({'error': 'Failed to retrieve cargo operations'}), 500

@cargo_management_bp.route('/<int:operation_id>/discharge', methods=['POST'])
@login_required
@maritime_access_required()
def record_discharge(operation_id):
    """
    Record cargo discharge progress
    POST /api/maritime/cargo/{operation_id}/discharge
    """
    try:
        vessel = Vessel.query.get_or_404(operation_id)
        data = request.get_json()
        
        # Validate required fields
        required_fields = ['discharge_data']
        for field in required_fields:
            if not data.get(field):
                return jsonify({'error': f'{field} is required'}), 400
        
        discharge_data = data['discharge_data']
        db = get_app_db()
        updated_operations = []
        
        # Process each discharge record
        for discharge_item in discharge_data:
            cargo_op_id = discharge_item.get('cargo_operation_id')
            discharged_amount = discharge_item.get('discharged_amount', 0)
            
            if not cargo_op_id:
                continue
            
            cargo_op = CargoOperation.query.get(cargo_op_id)
            if not cargo_op or cargo_op.vessel_id != vessel.id:
                continue
            
            # Validate discharge amount
            if discharged_amount < 0:
                return jsonify({'error': 'Discharge amount cannot be negative'}), 400
            
            remaining = cargo_op.remaining_quantity()
            if discharged_amount > remaining:
                return jsonify({
                    'error': f'Discharge amount ({discharged_amount}) exceeds remaining quantity ({remaining}) for operation {cargo_op_id}'
                }), 400
            
            # Update cargo operation
            old_discharged = cargo_op.discharged
            cargo_op.discharged += discharged_amount
            cargo_op.updated_at = datetime.utcnow()
            
            updated_operations.append({
                'cargo_operation_id': cargo_op.id,
                'previous_discharged': old_discharged,
                'new_discharged': cargo_op.discharged,
                'amount_added': discharged_amount,
                'progress_percentage': cargo_op.get_progress_percentage()
            })
            
            # Log the change
            SyncLog.log_action(
                user_id=current_user.id,
                action='update',
                table_name='cargo_operations',
                record_id=cargo_op.id,
                data_after={'discharged': cargo_op.discharged, 'timestamp': datetime.utcnow().isoformat()}
            )
        
        # Create overall discharge progress entry
        if data.get('zone_progress'):
            zone_progress = data['zone_progress']
            
            progress_entry = DischargeProgress(
                vessel_id=vessel.id,
                zone=zone_progress.get('zone', 'General'),
                timestamp=datetime.utcnow(),
                vehicles_discharged=zone_progress.get('vehicles_discharged', 0),
                hourly_rate=Decimal(str(zone_progress.get('hourly_rate', 0.0))),
                total_progress=Decimal(str(zone_progress.get('total_progress', 0.0))),
                created_by=current_user.id
            )
            db.session.add(progress_entry)
        
        db.session.commit()
        
        # Calculate updated vessel statistics
        total_quantity = sum(co.quantity or 0 for co in vessel.cargo_operations)
        total_discharged = sum(co.discharged for co in vessel.cargo_operations)
        overall_progress = (total_discharged / total_quantity * 100) if total_quantity > 0 else 0
        
        # Clear relevant caches
        cache_get, cache_set, cache_delete, get_cache_key = get_cache_functions()
        cache_delete(get_cache_key('cargo_operations', vessel.id, '*'))
        cache_delete(get_cache_key('discharge_progress', vessel.id, '*'))
        
        logger.info(f"Discharge recorded for vessel {vessel.id} by user {current_user.id}")
        
        return jsonify({
            'message': 'Discharge recorded successfully',
            'updated_operations': updated_operations,
            'vessel_stats': {
                'total_quantity': total_quantity,
                'total_discharged': total_discharged,
                'remaining': total_quantity - total_discharged,
                'overall_progress': round(overall_progress, 2)
            },
            'timestamp': datetime.utcnow().isoformat()
        })
        
    except Exception as e:
        db = get_app_db()
        db.session.rollback()
        logger.error(f"Record discharge error: {e}")
        return jsonify({'error': 'Failed to record discharge'}), 500

@cargo_management_bp.route('/<int:operation_id>/progress', methods=['GET'])
@login_required
@maritime_access_required()
def get_discharge_progress(operation_id):
    """
    Get discharge progress history for a vessel
    GET /api/maritime/cargo/{operation_id}/progress
    """
    try:
        vessel = Vessel.query.get_or_404(operation_id)
        
        # Get query parameters
        zone = request.args.get('zone')
        hours = request.args.get('hours', 24, type=int)
        limit = request.args.get('limit', 100, type=int)
        
        # Build query
        query = DischargeProgress.query.filter_by(vessel_id=vessel.id)
        
        # Apply zone filter
        if zone:
            query = query.filter_by(zone=zone)
        
        # Apply time filter
        if hours > 0:
            cutoff_time = datetime.utcnow() - timedelta(hours=hours)
            query = query.filter(DischargeProgress.timestamp >= cutoff_time)
        
        # Order by timestamp and limit
        progress_records = query.order_by(DischargeProgress.timestamp.desc())\
                               .limit(limit).all()
        
        # Calculate analytics
        analytics = {
            'average_hourly_rate': 0,
            'peak_hourly_rate': 0,
            'total_vehicles_discharged': 0,
            'progress_trend': 'stable'
        }
        
        if progress_records:
            # Calculate average hourly rate
            rates = [float(p.hourly_rate) for p in progress_records if p.hourly_rate]
            if rates:
                analytics['average_hourly_rate'] = sum(rates) / len(rates)
                analytics['peak_hourly_rate'] = max(rates)
            
            # Get latest total vehicles discharged
            latest_record = progress_records[0]
            analytics['total_vehicles_discharged'] = latest_record.vehicles_discharged or 0
            
            # Calculate trend (comparing first half vs second half of records)
            if len(progress_records) >= 4:
                mid_point = len(progress_records) // 2
                recent_avg = sum(float(p.hourly_rate or 0) for p in progress_records[:mid_point]) / mid_point
                older_avg = sum(float(p.hourly_rate or 0) for p in progress_records[mid_point:]) / (len(progress_records) - mid_point)
                
                if recent_avg > older_avg * 1.1:
                    analytics['progress_trend'] = 'improving'
                elif recent_avg < older_avg * 0.9:
                    analytics['progress_trend'] = 'declining'
        
        # Get zone breakdown
        zone_breakdown = {}
        for zone_name in ['BRV', 'ZEE', 'SOU', 'General']:
            zone_progress = DischargeProgress.query.filter_by(
                vessel_id=vessel.id, 
                zone=zone_name
            ).order_by(DischargeProgress.timestamp.desc()).first()
            
            if zone_progress:
                zone_breakdown[zone_name] = zone_progress.to_dict()
        
        return jsonify({
            'vessel_id': vessel.id,
            'vessel_name': vessel.name,
            'progress_records': [p.to_dict() for p in progress_records],
            'analytics': analytics,
            'zone_breakdown': zone_breakdown,
            'query_params': {
                'zone': zone,
                'hours': hours,
                'limit': limit
            },
            'timestamp': datetime.utcnow().isoformat()
        })
        
    except Exception as e:
        logger.error(f"Get discharge progress error: {e}")
        return jsonify({'error': 'Failed to retrieve discharge progress'}), 500

@cargo_management_bp.route('/<int:operation_id>/zones', methods=['GET'])
@login_required
@maritime_access_required()
def get_zone_summary(operation_id):
    """
    Get comprehensive zone summary for a vessel
    GET /api/maritime/cargo/{operation_id}/zones
    """
    try:
        vessel = Vessel.query.get_or_404(operation_id)
        
        # Use the helper to get zone summary
        zone_summary = MaritimeOperationsHelper.get_zone_summary(vessel.id)
        
        # Add recent progress for each zone
        for zone_name, zone_data in zone_summary.items():
            recent_progress = DischargeProgress.query.filter_by(
                vessel_id=vessel.id,
                zone=zone_name
            ).order_by(DischargeProgress.timestamp.desc()).limit(5).all()
            
            zone_data['recent_progress'] = [p.to_dict() for p in recent_progress]
            
            # Calculate zone analytics
            if recent_progress:
                zone_data['analytics'] = {
                    'latest_hourly_rate': float(recent_progress[0].hourly_rate or 0),
                    'average_hourly_rate': sum(float(p.hourly_rate or 0) for p in recent_progress) / len(recent_progress),
                    'last_update': recent_progress[0].timestamp.isoformat()
                }
            else:
                zone_data['analytics'] = {
                    'latest_hourly_rate': 0,
                    'average_hourly_rate': 0,
                    'last_update': None
                }
        
        # Calculate overall vessel statistics
        overall_stats = {
            'total_zones': len(zone_summary),
            'zones_complete': sum(1 for zd in zone_summary.values() if zd['progress_percentage'] >= 100),
            'zones_active': sum(1 for zd in zone_summary.values() if 0 < zd['progress_percentage'] < 100),
            'zones_pending': sum(1 for zd in zone_summary.values() if zd['progress_percentage'] == 0)
        }
        
        return jsonify({
            'vessel_id': vessel.id,
            'vessel_name': vessel.name,
            'zone_summary': zone_summary,
            'overall_stats': overall_stats,
            'timestamp': datetime.utcnow().isoformat()
        })
        
    except Exception as e:
        logger.error(f"Get zone summary error: {e}")
        return jsonify({'error': 'Failed to retrieve zone summary'}), 500

@cargo_management_bp.route('/<int:operation_id>/bulk-update', methods=['PUT'])
@login_required
@maritime_access_required(['manager', 'maritime_supervisor'])
def bulk_update_cargo(operation_id):
    """
    Bulk update multiple cargo operations
    PUT /api/maritime/cargo/{operation_id}/bulk-update
    """
    try:
        vessel = Vessel.query.get_or_404(operation_id)
        data = request.get_json()
        
        # Validate required fields
        if not data.get('updates'):
            return jsonify({'error': 'updates array is required'}), 400
        
        updates = data['updates']
        db = get_app_db()
        updated_operations = []
        
        for update in updates:
            cargo_op_id = update.get('cargo_operation_id')
            if not cargo_op_id:
                continue
            
            cargo_op = CargoOperation.query.get(cargo_op_id)
            if not cargo_op or cargo_op.vessel_id != vessel.id:
                continue
            
            # Store original data for logging
            original_data = cargo_op.to_dict()
            
            # Apply updates
            updatable_fields = ['quantity', 'discharged', 'location', 'zone']
            for field in updatable_fields:
                if field in update:
                    setattr(cargo_op, field, update[field])
            
            cargo_op.updated_at = datetime.utcnow()
            
            # Log the change
            SyncLog.log_action(
                user_id=current_user.id,
                action='update',
                table_name='cargo_operations',
                record_id=cargo_op.id,
                data_before=original_data,
                data_after=cargo_op.to_dict()
            )
            
            updated_operations.append(cargo_op.to_dict())
        
        db.session.commit()
        
        # Clear relevant caches
        cache_get, cache_set, cache_delete, get_cache_key = get_cache_functions()
        cache_delete(get_cache_key('cargo_operations', vessel.id, '*'))
        
        logger.info(f"Bulk cargo update for vessel {vessel.id} by user {current_user.id}")
        
        return jsonify({
            'message': f'Successfully updated {len(updated_operations)} cargo operations',
            'updated_operations': updated_operations,
            'timestamp': datetime.utcnow().isoformat()
        })
        
    except Exception as e:
        db = get_app_db()
        db.session.rollback()
        logger.error(f"Bulk update cargo error: {e}")
        return jsonify({'error': 'Failed to bulk update cargo operations'}), 500

@cargo_management_bp.route('/<int:operation_id>/export', methods=['GET'])
@login_required
@maritime_access_required()
def export_cargo_data(operation_id):
    """
    Export cargo data for external systems
    GET /api/maritime/cargo/{operation_id}/export?format=json
    """
    try:
        vessel = Vessel.query.get_or_404(operation_id)
        export_format = request.args.get('format', 'json')
        
        # Get comprehensive cargo data
        cargo_operations = CargoOperation.query.filter_by(vessel_id=vessel.id).all()
        discharge_progress = DischargeProgress.query.filter_by(vessel_id=vessel.id)\
                                                   .order_by(DischargeProgress.timestamp.asc()).all()
        
        export_data = {
            'vessel_info': vessel.to_dict(),
            'cargo_operations': [co.to_dict() for co in cargo_operations],
            'discharge_progress': [dp.to_dict() for dp in discharge_progress],
            'zone_summary': MaritimeOperationsHelper.get_zone_summary(vessel.id),
            'export_metadata': {
                'exported_at': datetime.utcnow().isoformat(),
                'exported_by': current_user.username,
                'total_operations': len(cargo_operations),
                'total_progress_records': len(discharge_progress)
            }
        }
        
        if export_format.lower() == 'csv':
            # For CSV format, flatten the data structure
            return jsonify({
                'message': 'CSV export not yet implemented',
                'available_formats': ['json'],
                'data_preview': export_data
            })
        
        logger.info(f"Cargo data exported for vessel {vessel.id} by user {current_user.id}")
        
        return jsonify(export_data)
        
    except Exception as e:
        logger.error(f"Export cargo data error: {e}")
        return jsonify({'error': 'Failed to export cargo data'}), 500

@cargo_management_bp.route('/<int:operation_id>/analytics', methods=['GET'])
@login_required
@maritime_access_required()
def get_cargo_analytics(operation_id):
    """
    Get advanced analytics for cargo operations
    GET /api/maritime/cargo/{operation_id}/analytics
    """
    try:
        vessel = Vessel.query.get_or_404(operation_id)
        
        # Calculate comprehensive analytics
        cargo_operations = CargoOperation.query.filter_by(vessel_id=vessel.id).all()
        discharge_progress = DischargeProgress.query.filter_by(vessel_id=vessel.id)\
                                                   .order_by(DischargeProgress.timestamp.asc()).all()
        
        analytics = {
            'efficiency_metrics': {
                'average_hourly_rate': 0,
                'peak_hourly_rate': 0,
                'total_hours_worked': 0,
                'efficiency_score': 0
            },
            'completion_metrics': {
                'total_vehicles': sum(co.quantity or 0 for co in cargo_operations),
                'discharged_vehicles': sum(co.discharged for co in cargo_operations),
                'completion_percentage': 0,
                'estimated_completion': None
            },
            'zone_performance': {},
            'trend_analysis': {
                'hourly_rates': [],
                'cumulative_progress': [],
                'performance_trend': 'stable'
            }
        }
        
        # Calculate efficiency metrics
        if discharge_progress:
            hourly_rates = [float(dp.hourly_rate or 0) for dp in discharge_progress]
            if hourly_rates:
                analytics['efficiency_metrics']['average_hourly_rate'] = sum(hourly_rates) / len(hourly_rates)
                analytics['efficiency_metrics']['peak_hourly_rate'] = max(hourly_rates)
            
            # Calculate total hours worked
            if len(discharge_progress) > 1:
                time_span = discharge_progress[-1].timestamp - discharge_progress[0].timestamp
                analytics['efficiency_metrics']['total_hours_worked'] = time_span.total_seconds() / 3600
        
        # Calculate completion metrics
        total_vehicles = analytics['completion_metrics']['total_vehicles']
        discharged_vehicles = analytics['completion_metrics']['discharged_vehicles']
        
        if total_vehicles > 0:
            completion_percentage = (discharged_vehicles / total_vehicles) * 100
            analytics['completion_metrics']['completion_percentage'] = round(completion_percentage, 2)
            
            # Calculate efficiency score (0-100)
            expected_rate = vessel.expected_rate or 150
            actual_rate = analytics['efficiency_metrics']['average_hourly_rate']
            if expected_rate > 0:
                analytics['efficiency_metrics']['efficiency_score'] = min(100, (actual_rate / expected_rate) * 100)
        
        # Calculate estimated completion
        estimated_completion = MaritimeOperationsHelper.calculate_estimated_completion(vessel.id)
        if estimated_completion:
            analytics['completion_metrics']['estimated_completion'] = estimated_completion.isoformat()
        
        # Zone performance analysis
        zone_summary = MaritimeOperationsHelper.get_zone_summary(vessel.id)
        for zone_name, zone_data in zone_summary.items():
            zone_progress_records = DischargeProgress.query.filter_by(
                vessel_id=vessel.id, zone=zone_name
            ).order_by(DischargeProgress.timestamp.asc()).all()
            
            zone_hourly_rates = [float(dp.hourly_rate or 0) for dp in zone_progress_records]
            analytics['zone_performance'][zone_name] = {
                'completion_percentage': zone_data['progress_percentage'],
                'average_hourly_rate': sum(zone_hourly_rates) / len(zone_hourly_rates) if zone_hourly_rates else 0,
                'total_vehicles': zone_data['total_quantity'],
                'discharged_vehicles': zone_data['discharged']
            }
        
        # Trend analysis
        if len(discharge_progress) >= 2:
            analytics['trend_analysis']['hourly_rates'] = [
                {
                    'timestamp': dp.timestamp.isoformat(),
                    'rate': float(dp.hourly_rate or 0)
                }
                for dp in discharge_progress[-20:]  # Last 20 records
            ]
            
            analytics['trend_analysis']['cumulative_progress'] = [
                {
                    'timestamp': dp.timestamp.isoformat(),
                    'progress': float(dp.total_progress or 0)
                }
                for dp in discharge_progress[-20:]  # Last 20 records
            ]
            
            # Determine performance trend
            if len(discharge_progress) >= 6:
                recent_rates = [float(dp.hourly_rate or 0) for dp in discharge_progress[-3:]]
                older_rates = [float(dp.hourly_rate or 0) for dp in discharge_progress[-6:-3]]
                
                recent_avg = sum(recent_rates) / len(recent_rates) if recent_rates else 0
                older_avg = sum(older_rates) / len(older_rates) if older_rates else 0
                
                if recent_avg > older_avg * 1.1:
                    analytics['trend_analysis']['performance_trend'] = 'improving'
                elif recent_avg < older_avg * 0.9:
                    analytics['trend_analysis']['performance_trend'] = 'declining'
        
        logger.info(f"Cargo analytics generated for vessel {vessel.id} by user {current_user.id}")
        
        return jsonify({
            'vessel_id': vessel.id,
            'vessel_name': vessel.name,
            'analytics': analytics,
            'generated_at': datetime.utcnow().isoformat()
        })
        
    except Exception as e:
        logger.error(f"Get cargo analytics error: {e}")
=======
"""
Maritime Cargo Management API - Discharge tracking and cargo operations
Handles real-time cargo discharge, progress tracking, and zone management
"""

from flask import Blueprint, request, jsonify
from flask_login import login_required, current_user
from datetime import datetime, timedelta
import structlog
import json
from decimal import Decimal

# Access app components via current_app or direct import
def get_app_db():
    import app
    return app.db

def get_cache_functions():
    import app
    return app.cache_get, app.cache_set, app.cache_delete, app.get_cache_key

from models.models.vessel import Vessel
from models.models.maritime_models import (
    CargoOperation, DischargeProgress, MaritimeDocument, 
    MaritimeOperationsHelper
)
from models.models.sync_log import SyncLog

logger = structlog.get_logger()

cargo_management_bp = Blueprint('cargo_management', __name__)

# Maritime role validation decorator
def maritime_access_required(required_roles=None):
    """Decorator to check maritime-specific role permissions"""
    if required_roles is None:
        required_roles = ['manager', 'maritime_supervisor', 'stevedore_lead', 'worker']
    
    def decorator(f):
        def wrapper(*args, **kwargs):
            if not current_user.is_authenticated:
                return jsonify({'error': 'Authentication required'}), 401
            
            # Allow managers full access
            if current_user.is_manager():
                return f(*args, **kwargs)
            
            # Check specific maritime roles
            user_role = getattr(current_user, 'maritime_role', current_user.role)
            if user_role not in required_roles:
                return jsonify({'error': 'Insufficient maritime permissions'}), 403
            
            return f(*args, **kwargs)
        
        wrapper.__name__ = f.__name__
        return wrapper
    return decorator

@cargo_management_bp.route('/<int:operation_id>', methods=['GET'])
@login_required
@maritime_access_required()
def get_cargo_operations(operation_id):
    """
    Get all cargo operations for a vessel
    GET /api/maritime/cargo/{operation_id}
    """
    try:
        vessel = Vessel.query.get_or_404(operation_id)
        
        # Get all cargo operations for this vessel
        cargo_operations = CargoOperation.query.filter_by(vessel_id=vessel.id).all()
        
        # Group by zone for better organization
        cargo_by_zone = {}
        total_stats = {
            'total_quantity': 0,
            'total_discharged': 0,
            'remaining': 0,
            'progress_percentage': 0
        }
        
        for cargo_op in cargo_operations:
            zone = cargo_op.zone or 'General'
            if zone not in cargo_by_zone:
                cargo_by_zone[zone] = {
                    'zone': zone,
                    'operations': [],
                    'zone_stats': {
                        'total_quantity': 0,
                        'discharged': 0,
                        'remaining': 0,
                        'progress_percentage': 0
                    }
                }
            
            cargo_dict = cargo_op.to_dict()
            cargo_by_zone[zone]['operations'].append(cargo_dict)
            
            # Update zone stats
            cargo_by_zone[zone]['zone_stats']['total_quantity'] += cargo_op.quantity or 0
            cargo_by_zone[zone]['zone_stats']['discharged'] += cargo_op.discharged
            
            # Update total stats
            total_stats['total_quantity'] += cargo_op.quantity or 0
            total_stats['total_discharged'] += cargo_op.discharged
        
        # Calculate percentages
        for zone_data in cargo_by_zone.values():
            zone_stats = zone_data['zone_stats']
            zone_stats['remaining'] = zone_stats['total_quantity'] - zone_stats['discharged']
            if zone_stats['total_quantity'] > 0:
                zone_stats['progress_percentage'] = (zone_stats['discharged'] / zone_stats['total_quantity']) * 100
        
        total_stats['remaining'] = total_stats['total_quantity'] - total_stats['total_discharged']
        if total_stats['total_quantity'] > 0:
            total_stats['progress_percentage'] = (total_stats['total_discharged'] / total_stats['total_quantity']) * 100
        
        # Get recent discharge progress
        recent_progress = DischargeProgress.query.filter_by(vessel_id=vessel.id)\
                                                .order_by(DischargeProgress.timestamp.desc())\
                                                .limit(10).all()
        
        return jsonify({
            'vessel_id': vessel.id,
            'vessel_name': vessel.name,
            'cargo_by_zone': list(cargo_by_zone.values()),
            'total_stats': total_stats,
            'recent_progress': [p.to_dict() for p in recent_progress],
            'timestamp': datetime.utcnow().isoformat()
        })
        
    except Exception as e:
        logger.error(f"Get cargo operations error: {e}")
        return jsonify({'error': 'Failed to retrieve cargo operations'}), 500

@cargo_management_bp.route('/<int:operation_id>/discharge', methods=['POST'])
@login_required
@maritime_access_required()
def record_discharge(operation_id):
    """
    Record cargo discharge progress
    POST /api/maritime/cargo/{operation_id}/discharge
    """
    try:
        vessel = Vessel.query.get_or_404(operation_id)
        data = request.get_json()
        
        # Validate required fields
        required_fields = ['discharge_data']
        for field in required_fields:
            if not data.get(field):
                return jsonify({'error': f'{field} is required'}), 400
        
        discharge_data = data['discharge_data']
        db = get_app_db()
        updated_operations = []
        
        # Process each discharge record
        for discharge_item in discharge_data:
            cargo_op_id = discharge_item.get('cargo_operation_id')
            discharged_amount = discharge_item.get('discharged_amount', 0)
            
            if not cargo_op_id:
                continue
            
            cargo_op = CargoOperation.query.get(cargo_op_id)
            if not cargo_op or cargo_op.vessel_id != vessel.id:
                continue
            
            # Validate discharge amount
            if discharged_amount < 0:
                return jsonify({'error': 'Discharge amount cannot be negative'}), 400
            
            remaining = cargo_op.remaining_quantity()
            if discharged_amount > remaining:
                return jsonify({
                    'error': f'Discharge amount ({discharged_amount}) exceeds remaining quantity ({remaining}) for operation {cargo_op_id}'
                }), 400
            
            # Update cargo operation
            old_discharged = cargo_op.discharged
            cargo_op.discharged += discharged_amount
            cargo_op.updated_at = datetime.utcnow()
            
            updated_operations.append({
                'cargo_operation_id': cargo_op.id,
                'previous_discharged': old_discharged,
                'new_discharged': cargo_op.discharged,
                'amount_added': discharged_amount,
                'progress_percentage': cargo_op.get_progress_percentage()
            })
            
            # Log the change
            SyncLog.log_action(
                user_id=current_user.id,
                action='update',
                table_name='cargo_operations',
                record_id=cargo_op.id,
                data_after={'discharged': cargo_op.discharged, 'timestamp': datetime.utcnow().isoformat()}
            )
        
        # Create overall discharge progress entry
        if data.get('zone_progress'):
            zone_progress = data['zone_progress']
            
            progress_entry = DischargeProgress(
                vessel_id=vessel.id,
                zone=zone_progress.get('zone', 'General'),
                timestamp=datetime.utcnow(),
                vehicles_discharged=zone_progress.get('vehicles_discharged', 0),
                hourly_rate=Decimal(str(zone_progress.get('hourly_rate', 0.0))),
                total_progress=Decimal(str(zone_progress.get('total_progress', 0.0))),
                created_by=current_user.id
            )
            db.session.add(progress_entry)
        
        db.session.commit()
        
        # Calculate updated vessel statistics
        total_quantity = sum(co.quantity or 0 for co in vessel.cargo_operations)
        total_discharged = sum(co.discharged for co in vessel.cargo_operations)
        overall_progress = (total_discharged / total_quantity * 100) if total_quantity > 0 else 0
        
        # Clear relevant caches
        cache_get, cache_set, cache_delete, get_cache_key = get_cache_functions()
        cache_delete(get_cache_key('cargo_operations', vessel.id, '*'))
        cache_delete(get_cache_key('discharge_progress', vessel.id, '*'))
        
        logger.info(f"Discharge recorded for vessel {vessel.id} by user {current_user.id}")
        
        return jsonify({
            'message': 'Discharge recorded successfully',
            'updated_operations': updated_operations,
            'vessel_stats': {
                'total_quantity': total_quantity,
                'total_discharged': total_discharged,
                'remaining': total_quantity - total_discharged,
                'overall_progress': round(overall_progress, 2)
            },
            'timestamp': datetime.utcnow().isoformat()
        })
        
    except Exception as e:
        db = get_app_db()
        db.session.rollback()
        logger.error(f"Record discharge error: {e}")
        return jsonify({'error': 'Failed to record discharge'}), 500

@cargo_management_bp.route('/<int:operation_id>/progress', methods=['GET'])
@login_required
@maritime_access_required()
def get_discharge_progress(operation_id):
    """
    Get discharge progress history for a vessel
    GET /api/maritime/cargo/{operation_id}/progress
    """
    try:
        vessel = Vessel.query.get_or_404(operation_id)
        
        # Get query parameters
        zone = request.args.get('zone')
        hours = request.args.get('hours', 24, type=int)
        limit = request.args.get('limit', 100, type=int)
        
        # Build query
        query = DischargeProgress.query.filter_by(vessel_id=vessel.id)
        
        # Apply zone filter
        if zone:
            query = query.filter_by(zone=zone)
        
        # Apply time filter
        if hours > 0:
            cutoff_time = datetime.utcnow() - timedelta(hours=hours)
            query = query.filter(DischargeProgress.timestamp >= cutoff_time)
        
        # Order by timestamp and limit
        progress_records = query.order_by(DischargeProgress.timestamp.desc())\
                               .limit(limit).all()
        
        # Calculate analytics
        analytics = {
            'average_hourly_rate': 0,
            'peak_hourly_rate': 0,
            'total_vehicles_discharged': 0,
            'progress_trend': 'stable'
        }
        
        if progress_records:
            # Calculate average hourly rate
            rates = [float(p.hourly_rate) for p in progress_records if p.hourly_rate]
            if rates:
                analytics['average_hourly_rate'] = sum(rates) / len(rates)
                analytics['peak_hourly_rate'] = max(rates)
            
            # Get latest total vehicles discharged
            latest_record = progress_records[0]
            analytics['total_vehicles_discharged'] = latest_record.vehicles_discharged or 0
            
            # Calculate trend (comparing first half vs second half of records)
            if len(progress_records) >= 4:
                mid_point = len(progress_records) // 2
                recent_avg = sum(float(p.hourly_rate or 0) for p in progress_records[:mid_point]) / mid_point
                older_avg = sum(float(p.hourly_rate or 0) for p in progress_records[mid_point:]) / (len(progress_records) - mid_point)
                
                if recent_avg > older_avg * 1.1:
                    analytics['progress_trend'] = 'improving'
                elif recent_avg < older_avg * 0.9:
                    analytics['progress_trend'] = 'declining'
        
        # Get zone breakdown
        zone_breakdown = {}
        for zone_name in ['BRV', 'ZEE', 'SOU', 'General']:
            zone_progress = DischargeProgress.query.filter_by(
                vessel_id=vessel.id, 
                zone=zone_name
            ).order_by(DischargeProgress.timestamp.desc()).first()
            
            if zone_progress:
                zone_breakdown[zone_name] = zone_progress.to_dict()
        
        return jsonify({
            'vessel_id': vessel.id,
            'vessel_name': vessel.name,
            'progress_records': [p.to_dict() for p in progress_records],
            'analytics': analytics,
            'zone_breakdown': zone_breakdown,
            'query_params': {
                'zone': zone,
                'hours': hours,
                'limit': limit
            },
            'timestamp': datetime.utcnow().isoformat()
        })
        
    except Exception as e:
        logger.error(f"Get discharge progress error: {e}")
        return jsonify({'error': 'Failed to retrieve discharge progress'}), 500

@cargo_management_bp.route('/<int:operation_id>/zones', methods=['GET'])
@login_required
@maritime_access_required()
def get_zone_summary(operation_id):
    """
    Get comprehensive zone summary for a vessel
    GET /api/maritime/cargo/{operation_id}/zones
    """
    try:
        vessel = Vessel.query.get_or_404(operation_id)
        
        # Use the helper to get zone summary
        zone_summary = MaritimeOperationsHelper.get_zone_summary(vessel.id)
        
        # Add recent progress for each zone
        for zone_name, zone_data in zone_summary.items():
            recent_progress = DischargeProgress.query.filter_by(
                vessel_id=vessel.id,
                zone=zone_name
            ).order_by(DischargeProgress.timestamp.desc()).limit(5).all()
            
            zone_data['recent_progress'] = [p.to_dict() for p in recent_progress]
            
            # Calculate zone analytics
            if recent_progress:
                zone_data['analytics'] = {
                    'latest_hourly_rate': float(recent_progress[0].hourly_rate or 0),
                    'average_hourly_rate': sum(float(p.hourly_rate or 0) for p in recent_progress) / len(recent_progress),
                    'last_update': recent_progress[0].timestamp.isoformat()
                }
            else:
                zone_data['analytics'] = {
                    'latest_hourly_rate': 0,
                    'average_hourly_rate': 0,
                    'last_update': None
                }
        
        # Calculate overall vessel statistics
        overall_stats = {
            'total_zones': len(zone_summary),
            'zones_complete': sum(1 for zd in zone_summary.values() if zd['progress_percentage'] >= 100),
            'zones_active': sum(1 for zd in zone_summary.values() if 0 < zd['progress_percentage'] < 100),
            'zones_pending': sum(1 for zd in zone_summary.values() if zd['progress_percentage'] == 0)
        }
        
        return jsonify({
            'vessel_id': vessel.id,
            'vessel_name': vessel.name,
            'zone_summary': zone_summary,
            'overall_stats': overall_stats,
            'timestamp': datetime.utcnow().isoformat()
        })
        
    except Exception as e:
        logger.error(f"Get zone summary error: {e}")
        return jsonify({'error': 'Failed to retrieve zone summary'}), 500

@cargo_management_bp.route('/<int:operation_id>/bulk-update', methods=['PUT'])
@login_required
@maritime_access_required(['manager', 'maritime_supervisor'])
def bulk_update_cargo(operation_id):
    """
    Bulk update multiple cargo operations
    PUT /api/maritime/cargo/{operation_id}/bulk-update
    """
    try:
        vessel = Vessel.query.get_or_404(operation_id)
        data = request.get_json()
        
        # Validate required fields
        if not data.get('updates'):
            return jsonify({'error': 'updates array is required'}), 400
        
        updates = data['updates']
        db = get_app_db()
        updated_operations = []
        
        for update in updates:
            cargo_op_id = update.get('cargo_operation_id')
            if not cargo_op_id:
                continue
            
            cargo_op = CargoOperation.query.get(cargo_op_id)
            if not cargo_op or cargo_op.vessel_id != vessel.id:
                continue
            
            # Store original data for logging
            original_data = cargo_op.to_dict()
            
            # Apply updates
            updatable_fields = ['quantity', 'discharged', 'location', 'zone']
            for field in updatable_fields:
                if field in update:
                    setattr(cargo_op, field, update[field])
            
            cargo_op.updated_at = datetime.utcnow()
            
            # Log the change
            SyncLog.log_action(
                user_id=current_user.id,
                action='update',
                table_name='cargo_operations',
                record_id=cargo_op.id,
                data_before=original_data,
                data_after=cargo_op.to_dict()
            )
            
            updated_operations.append(cargo_op.to_dict())
        
        db.session.commit()
        
        # Clear relevant caches
        cache_get, cache_set, cache_delete, get_cache_key = get_cache_functions()
        cache_delete(get_cache_key('cargo_operations', vessel.id, '*'))
        
        logger.info(f"Bulk cargo update for vessel {vessel.id} by user {current_user.id}")
        
        return jsonify({
            'message': f'Successfully updated {len(updated_operations)} cargo operations',
            'updated_operations': updated_operations,
            'timestamp': datetime.utcnow().isoformat()
        })
        
    except Exception as e:
        db = get_app_db()
        db.session.rollback()
        logger.error(f"Bulk update cargo error: {e}")
        return jsonify({'error': 'Failed to bulk update cargo operations'}), 500

@cargo_management_bp.route('/<int:operation_id>/export', methods=['GET'])
@login_required
@maritime_access_required()
def export_cargo_data(operation_id):
    """
    Export cargo data for external systems
    GET /api/maritime/cargo/{operation_id}/export?format=json
    """
    try:
        vessel = Vessel.query.get_or_404(operation_id)
        export_format = request.args.get('format', 'json')
        
        # Get comprehensive cargo data
        cargo_operations = CargoOperation.query.filter_by(vessel_id=vessel.id).all()
        discharge_progress = DischargeProgress.query.filter_by(vessel_id=vessel.id)\
                                                   .order_by(DischargeProgress.timestamp.asc()).all()
        
        export_data = {
            'vessel_info': vessel.to_dict(),
            'cargo_operations': [co.to_dict() for co in cargo_operations],
            'discharge_progress': [dp.to_dict() for dp in discharge_progress],
            'zone_summary': MaritimeOperationsHelper.get_zone_summary(vessel.id),
            'export_metadata': {
                'exported_at': datetime.utcnow().isoformat(),
                'exported_by': current_user.username,
                'total_operations': len(cargo_operations),
                'total_progress_records': len(discharge_progress)
            }
        }
        
        if export_format.lower() == 'csv':
            # For CSV format, flatten the data structure
            return jsonify({
                'message': 'CSV export not yet implemented',
                'available_formats': ['json'],
                'data_preview': export_data
            })
        
        logger.info(f"Cargo data exported for vessel {vessel.id} by user {current_user.id}")
        
        return jsonify(export_data)
        
    except Exception as e:
        logger.error(f"Export cargo data error: {e}")
        return jsonify({'error': 'Failed to export cargo data'}), 500

@cargo_management_bp.route('/<int:operation_id>/analytics', methods=['GET'])
@login_required
@maritime_access_required()
def get_cargo_analytics(operation_id):
    """
    Get advanced analytics for cargo operations
    GET /api/maritime/cargo/{operation_id}/analytics
    """
    try:
        vessel = Vessel.query.get_or_404(operation_id)
        
        # Calculate comprehensive analytics
        cargo_operations = CargoOperation.query.filter_by(vessel_id=vessel.id).all()
        discharge_progress = DischargeProgress.query.filter_by(vessel_id=vessel.id)\
                                                   .order_by(DischargeProgress.timestamp.asc()).all()
        
        analytics = {
            'efficiency_metrics': {
                'average_hourly_rate': 0,
                'peak_hourly_rate': 0,
                'total_hours_worked': 0,
                'efficiency_score': 0
            },
            'completion_metrics': {
                'total_vehicles': sum(co.quantity or 0 for co in cargo_operations),
                'discharged_vehicles': sum(co.discharged for co in cargo_operations),
                'completion_percentage': 0,
                'estimated_completion': None
            },
            'zone_performance': {},
            'trend_analysis': {
                'hourly_rates': [],
                'cumulative_progress': [],
                'performance_trend': 'stable'
            }
        }
        
        # Calculate efficiency metrics
        if discharge_progress:
            hourly_rates = [float(dp.hourly_rate or 0) for dp in discharge_progress]
            if hourly_rates:
                analytics['efficiency_metrics']['average_hourly_rate'] = sum(hourly_rates) / len(hourly_rates)
                analytics['efficiency_metrics']['peak_hourly_rate'] = max(hourly_rates)
            
            # Calculate total hours worked
            if len(discharge_progress) > 1:
                time_span = discharge_progress[-1].timestamp - discharge_progress[0].timestamp
                analytics['efficiency_metrics']['total_hours_worked'] = time_span.total_seconds() / 3600
        
        # Calculate completion metrics
        total_vehicles = analytics['completion_metrics']['total_vehicles']
        discharged_vehicles = analytics['completion_metrics']['discharged_vehicles']
        
        if total_vehicles > 0:
            completion_percentage = (discharged_vehicles / total_vehicles) * 100
            analytics['completion_metrics']['completion_percentage'] = round(completion_percentage, 2)
            
            # Calculate efficiency score (0-100)
            expected_rate = vessel.expected_rate or 150
            actual_rate = analytics['efficiency_metrics']['average_hourly_rate']
            if expected_rate > 0:
                analytics['efficiency_metrics']['efficiency_score'] = min(100, (actual_rate / expected_rate) * 100)
        
        # Calculate estimated completion
        estimated_completion = MaritimeOperationsHelper.calculate_estimated_completion(vessel.id)
        if estimated_completion:
            analytics['completion_metrics']['estimated_completion'] = estimated_completion.isoformat()
        
        # Zone performance analysis
        zone_summary = MaritimeOperationsHelper.get_zone_summary(vessel.id)
        for zone_name, zone_data in zone_summary.items():
            zone_progress_records = DischargeProgress.query.filter_by(
                vessel_id=vessel.id, zone=zone_name
            ).order_by(DischargeProgress.timestamp.asc()).all()
            
            zone_hourly_rates = [float(dp.hourly_rate or 0) for dp in zone_progress_records]
            analytics['zone_performance'][zone_name] = {
                'completion_percentage': zone_data['progress_percentage'],
                'average_hourly_rate': sum(zone_hourly_rates) / len(zone_hourly_rates) if zone_hourly_rates else 0,
                'total_vehicles': zone_data['total_quantity'],
                'discharged_vehicles': zone_data['discharged']
            }
        
        # Trend analysis
        if len(discharge_progress) >= 2:
            analytics['trend_analysis']['hourly_rates'] = [
                {
                    'timestamp': dp.timestamp.isoformat(),
                    'rate': float(dp.hourly_rate or 0)
                }
                for dp in discharge_progress[-20:]  # Last 20 records
            ]
            
            analytics['trend_analysis']['cumulative_progress'] = [
                {
                    'timestamp': dp.timestamp.isoformat(),
                    'progress': float(dp.total_progress or 0)
                }
                for dp in discharge_progress[-20:]  # Last 20 records
            ]
            
            # Determine performance trend
            if len(discharge_progress) >= 6:
                recent_rates = [float(dp.hourly_rate or 0) for dp in discharge_progress[-3:]]
                older_rates = [float(dp.hourly_rate or 0) for dp in discharge_progress[-6:-3]]
                
                recent_avg = sum(recent_rates) / len(recent_rates) if recent_rates else 0
                older_avg = sum(older_rates) / len(older_rates) if older_rates else 0
                
                if recent_avg > older_avg * 1.1:
                    analytics['trend_analysis']['performance_trend'] = 'improving'
                elif recent_avg < older_avg * 0.9:
                    analytics['trend_analysis']['performance_trend'] = 'declining'
        
        logger.info(f"Cargo analytics generated for vessel {vessel.id} by user {current_user.id}")
        
        return jsonify({
            'vessel_id': vessel.id,
            'vessel_name': vessel.name,
            'analytics': analytics,
            'generated_at': datetime.utcnow().isoformat()
        })
        
    except Exception as e:
        logger.error(f"Get cargo analytics error: {e}")
>>>>>>> 4e49b731
        return jsonify({'error': 'Failed to generate cargo analytics'}), 500<|MERGE_RESOLUTION|>--- conflicted
+++ resolved
@@ -1,4 +1,3 @@
-<<<<<<< HEAD
 """
 Maritime Cargo Management API - Discharge tracking and cargo operations
 Handles real-time cargo discharge, progress tracking, and zone management
@@ -20,7 +19,7 @@
     import app
     return app.cache_get, app.cache_set, app.cache_delete, app.get_cache_key
 
-from models.models.enhanced_vessel import Vessel
+from models.models.vessel import Vessel
 from models.models.maritime_models import (
     CargoOperation, DischargeProgress, MaritimeDocument, 
     MaritimeOperationsHelper
@@ -638,645 +637,4 @@
         
     except Exception as e:
         logger.error(f"Get cargo analytics error: {e}")
-=======
-"""
-Maritime Cargo Management API - Discharge tracking and cargo operations
-Handles real-time cargo discharge, progress tracking, and zone management
-"""
-
-from flask import Blueprint, request, jsonify
-from flask_login import login_required, current_user
-from datetime import datetime, timedelta
-import structlog
-import json
-from decimal import Decimal
-
-# Access app components via current_app or direct import
-def get_app_db():
-    import app
-    return app.db
-
-def get_cache_functions():
-    import app
-    return app.cache_get, app.cache_set, app.cache_delete, app.get_cache_key
-
-from models.models.vessel import Vessel
-from models.models.maritime_models import (
-    CargoOperation, DischargeProgress, MaritimeDocument, 
-    MaritimeOperationsHelper
-)
-from models.models.sync_log import SyncLog
-
-logger = structlog.get_logger()
-
-cargo_management_bp = Blueprint('cargo_management', __name__)
-
-# Maritime role validation decorator
-def maritime_access_required(required_roles=None):
-    """Decorator to check maritime-specific role permissions"""
-    if required_roles is None:
-        required_roles = ['manager', 'maritime_supervisor', 'stevedore_lead', 'worker']
-    
-    def decorator(f):
-        def wrapper(*args, **kwargs):
-            if not current_user.is_authenticated:
-                return jsonify({'error': 'Authentication required'}), 401
-            
-            # Allow managers full access
-            if current_user.is_manager():
-                return f(*args, **kwargs)
-            
-            # Check specific maritime roles
-            user_role = getattr(current_user, 'maritime_role', current_user.role)
-            if user_role not in required_roles:
-                return jsonify({'error': 'Insufficient maritime permissions'}), 403
-            
-            return f(*args, **kwargs)
-        
-        wrapper.__name__ = f.__name__
-        return wrapper
-    return decorator
-
-@cargo_management_bp.route('/<int:operation_id>', methods=['GET'])
-@login_required
-@maritime_access_required()
-def get_cargo_operations(operation_id):
-    """
-    Get all cargo operations for a vessel
-    GET /api/maritime/cargo/{operation_id}
-    """
-    try:
-        vessel = Vessel.query.get_or_404(operation_id)
-        
-        # Get all cargo operations for this vessel
-        cargo_operations = CargoOperation.query.filter_by(vessel_id=vessel.id).all()
-        
-        # Group by zone for better organization
-        cargo_by_zone = {}
-        total_stats = {
-            'total_quantity': 0,
-            'total_discharged': 0,
-            'remaining': 0,
-            'progress_percentage': 0
-        }
-        
-        for cargo_op in cargo_operations:
-            zone = cargo_op.zone or 'General'
-            if zone not in cargo_by_zone:
-                cargo_by_zone[zone] = {
-                    'zone': zone,
-                    'operations': [],
-                    'zone_stats': {
-                        'total_quantity': 0,
-                        'discharged': 0,
-                        'remaining': 0,
-                        'progress_percentage': 0
-                    }
-                }
-            
-            cargo_dict = cargo_op.to_dict()
-            cargo_by_zone[zone]['operations'].append(cargo_dict)
-            
-            # Update zone stats
-            cargo_by_zone[zone]['zone_stats']['total_quantity'] += cargo_op.quantity or 0
-            cargo_by_zone[zone]['zone_stats']['discharged'] += cargo_op.discharged
-            
-            # Update total stats
-            total_stats['total_quantity'] += cargo_op.quantity or 0
-            total_stats['total_discharged'] += cargo_op.discharged
-        
-        # Calculate percentages
-        for zone_data in cargo_by_zone.values():
-            zone_stats = zone_data['zone_stats']
-            zone_stats['remaining'] = zone_stats['total_quantity'] - zone_stats['discharged']
-            if zone_stats['total_quantity'] > 0:
-                zone_stats['progress_percentage'] = (zone_stats['discharged'] / zone_stats['total_quantity']) * 100
-        
-        total_stats['remaining'] = total_stats['total_quantity'] - total_stats['total_discharged']
-        if total_stats['total_quantity'] > 0:
-            total_stats['progress_percentage'] = (total_stats['total_discharged'] / total_stats['total_quantity']) * 100
-        
-        # Get recent discharge progress
-        recent_progress = DischargeProgress.query.filter_by(vessel_id=vessel.id)\
-                                                .order_by(DischargeProgress.timestamp.desc())\
-                                                .limit(10).all()
-        
-        return jsonify({
-            'vessel_id': vessel.id,
-            'vessel_name': vessel.name,
-            'cargo_by_zone': list(cargo_by_zone.values()),
-            'total_stats': total_stats,
-            'recent_progress': [p.to_dict() for p in recent_progress],
-            'timestamp': datetime.utcnow().isoformat()
-        })
-        
-    except Exception as e:
-        logger.error(f"Get cargo operations error: {e}")
-        return jsonify({'error': 'Failed to retrieve cargo operations'}), 500
-
-@cargo_management_bp.route('/<int:operation_id>/discharge', methods=['POST'])
-@login_required
-@maritime_access_required()
-def record_discharge(operation_id):
-    """
-    Record cargo discharge progress
-    POST /api/maritime/cargo/{operation_id}/discharge
-    """
-    try:
-        vessel = Vessel.query.get_or_404(operation_id)
-        data = request.get_json()
-        
-        # Validate required fields
-        required_fields = ['discharge_data']
-        for field in required_fields:
-            if not data.get(field):
-                return jsonify({'error': f'{field} is required'}), 400
-        
-        discharge_data = data['discharge_data']
-        db = get_app_db()
-        updated_operations = []
-        
-        # Process each discharge record
-        for discharge_item in discharge_data:
-            cargo_op_id = discharge_item.get('cargo_operation_id')
-            discharged_amount = discharge_item.get('discharged_amount', 0)
-            
-            if not cargo_op_id:
-                continue
-            
-            cargo_op = CargoOperation.query.get(cargo_op_id)
-            if not cargo_op or cargo_op.vessel_id != vessel.id:
-                continue
-            
-            # Validate discharge amount
-            if discharged_amount < 0:
-                return jsonify({'error': 'Discharge amount cannot be negative'}), 400
-            
-            remaining = cargo_op.remaining_quantity()
-            if discharged_amount > remaining:
-                return jsonify({
-                    'error': f'Discharge amount ({discharged_amount}) exceeds remaining quantity ({remaining}) for operation {cargo_op_id}'
-                }), 400
-            
-            # Update cargo operation
-            old_discharged = cargo_op.discharged
-            cargo_op.discharged += discharged_amount
-            cargo_op.updated_at = datetime.utcnow()
-            
-            updated_operations.append({
-                'cargo_operation_id': cargo_op.id,
-                'previous_discharged': old_discharged,
-                'new_discharged': cargo_op.discharged,
-                'amount_added': discharged_amount,
-                'progress_percentage': cargo_op.get_progress_percentage()
-            })
-            
-            # Log the change
-            SyncLog.log_action(
-                user_id=current_user.id,
-                action='update',
-                table_name='cargo_operations',
-                record_id=cargo_op.id,
-                data_after={'discharged': cargo_op.discharged, 'timestamp': datetime.utcnow().isoformat()}
-            )
-        
-        # Create overall discharge progress entry
-        if data.get('zone_progress'):
-            zone_progress = data['zone_progress']
-            
-            progress_entry = DischargeProgress(
-                vessel_id=vessel.id,
-                zone=zone_progress.get('zone', 'General'),
-                timestamp=datetime.utcnow(),
-                vehicles_discharged=zone_progress.get('vehicles_discharged', 0),
-                hourly_rate=Decimal(str(zone_progress.get('hourly_rate', 0.0))),
-                total_progress=Decimal(str(zone_progress.get('total_progress', 0.0))),
-                created_by=current_user.id
-            )
-            db.session.add(progress_entry)
-        
-        db.session.commit()
-        
-        # Calculate updated vessel statistics
-        total_quantity = sum(co.quantity or 0 for co in vessel.cargo_operations)
-        total_discharged = sum(co.discharged for co in vessel.cargo_operations)
-        overall_progress = (total_discharged / total_quantity * 100) if total_quantity > 0 else 0
-        
-        # Clear relevant caches
-        cache_get, cache_set, cache_delete, get_cache_key = get_cache_functions()
-        cache_delete(get_cache_key('cargo_operations', vessel.id, '*'))
-        cache_delete(get_cache_key('discharge_progress', vessel.id, '*'))
-        
-        logger.info(f"Discharge recorded for vessel {vessel.id} by user {current_user.id}")
-        
-        return jsonify({
-            'message': 'Discharge recorded successfully',
-            'updated_operations': updated_operations,
-            'vessel_stats': {
-                'total_quantity': total_quantity,
-                'total_discharged': total_discharged,
-                'remaining': total_quantity - total_discharged,
-                'overall_progress': round(overall_progress, 2)
-            },
-            'timestamp': datetime.utcnow().isoformat()
-        })
-        
-    except Exception as e:
-        db = get_app_db()
-        db.session.rollback()
-        logger.error(f"Record discharge error: {e}")
-        return jsonify({'error': 'Failed to record discharge'}), 500
-
-@cargo_management_bp.route('/<int:operation_id>/progress', methods=['GET'])
-@login_required
-@maritime_access_required()
-def get_discharge_progress(operation_id):
-    """
-    Get discharge progress history for a vessel
-    GET /api/maritime/cargo/{operation_id}/progress
-    """
-    try:
-        vessel = Vessel.query.get_or_404(operation_id)
-        
-        # Get query parameters
-        zone = request.args.get('zone')
-        hours = request.args.get('hours', 24, type=int)
-        limit = request.args.get('limit', 100, type=int)
-        
-        # Build query
-        query = DischargeProgress.query.filter_by(vessel_id=vessel.id)
-        
-        # Apply zone filter
-        if zone:
-            query = query.filter_by(zone=zone)
-        
-        # Apply time filter
-        if hours > 0:
-            cutoff_time = datetime.utcnow() - timedelta(hours=hours)
-            query = query.filter(DischargeProgress.timestamp >= cutoff_time)
-        
-        # Order by timestamp and limit
-        progress_records = query.order_by(DischargeProgress.timestamp.desc())\
-                               .limit(limit).all()
-        
-        # Calculate analytics
-        analytics = {
-            'average_hourly_rate': 0,
-            'peak_hourly_rate': 0,
-            'total_vehicles_discharged': 0,
-            'progress_trend': 'stable'
-        }
-        
-        if progress_records:
-            # Calculate average hourly rate
-            rates = [float(p.hourly_rate) for p in progress_records if p.hourly_rate]
-            if rates:
-                analytics['average_hourly_rate'] = sum(rates) / len(rates)
-                analytics['peak_hourly_rate'] = max(rates)
-            
-            # Get latest total vehicles discharged
-            latest_record = progress_records[0]
-            analytics['total_vehicles_discharged'] = latest_record.vehicles_discharged or 0
-            
-            # Calculate trend (comparing first half vs second half of records)
-            if len(progress_records) >= 4:
-                mid_point = len(progress_records) // 2
-                recent_avg = sum(float(p.hourly_rate or 0) for p in progress_records[:mid_point]) / mid_point
-                older_avg = sum(float(p.hourly_rate or 0) for p in progress_records[mid_point:]) / (len(progress_records) - mid_point)
-                
-                if recent_avg > older_avg * 1.1:
-                    analytics['progress_trend'] = 'improving'
-                elif recent_avg < older_avg * 0.9:
-                    analytics['progress_trend'] = 'declining'
-        
-        # Get zone breakdown
-        zone_breakdown = {}
-        for zone_name in ['BRV', 'ZEE', 'SOU', 'General']:
-            zone_progress = DischargeProgress.query.filter_by(
-                vessel_id=vessel.id, 
-                zone=zone_name
-            ).order_by(DischargeProgress.timestamp.desc()).first()
-            
-            if zone_progress:
-                zone_breakdown[zone_name] = zone_progress.to_dict()
-        
-        return jsonify({
-            'vessel_id': vessel.id,
-            'vessel_name': vessel.name,
-            'progress_records': [p.to_dict() for p in progress_records],
-            'analytics': analytics,
-            'zone_breakdown': zone_breakdown,
-            'query_params': {
-                'zone': zone,
-                'hours': hours,
-                'limit': limit
-            },
-            'timestamp': datetime.utcnow().isoformat()
-        })
-        
-    except Exception as e:
-        logger.error(f"Get discharge progress error: {e}")
-        return jsonify({'error': 'Failed to retrieve discharge progress'}), 500
-
-@cargo_management_bp.route('/<int:operation_id>/zones', methods=['GET'])
-@login_required
-@maritime_access_required()
-def get_zone_summary(operation_id):
-    """
-    Get comprehensive zone summary for a vessel
-    GET /api/maritime/cargo/{operation_id}/zones
-    """
-    try:
-        vessel = Vessel.query.get_or_404(operation_id)
-        
-        # Use the helper to get zone summary
-        zone_summary = MaritimeOperationsHelper.get_zone_summary(vessel.id)
-        
-        # Add recent progress for each zone
-        for zone_name, zone_data in zone_summary.items():
-            recent_progress = DischargeProgress.query.filter_by(
-                vessel_id=vessel.id,
-                zone=zone_name
-            ).order_by(DischargeProgress.timestamp.desc()).limit(5).all()
-            
-            zone_data['recent_progress'] = [p.to_dict() for p in recent_progress]
-            
-            # Calculate zone analytics
-            if recent_progress:
-                zone_data['analytics'] = {
-                    'latest_hourly_rate': float(recent_progress[0].hourly_rate or 0),
-                    'average_hourly_rate': sum(float(p.hourly_rate or 0) for p in recent_progress) / len(recent_progress),
-                    'last_update': recent_progress[0].timestamp.isoformat()
-                }
-            else:
-                zone_data['analytics'] = {
-                    'latest_hourly_rate': 0,
-                    'average_hourly_rate': 0,
-                    'last_update': None
-                }
-        
-        # Calculate overall vessel statistics
-        overall_stats = {
-            'total_zones': len(zone_summary),
-            'zones_complete': sum(1 for zd in zone_summary.values() if zd['progress_percentage'] >= 100),
-            'zones_active': sum(1 for zd in zone_summary.values() if 0 < zd['progress_percentage'] < 100),
-            'zones_pending': sum(1 for zd in zone_summary.values() if zd['progress_percentage'] == 0)
-        }
-        
-        return jsonify({
-            'vessel_id': vessel.id,
-            'vessel_name': vessel.name,
-            'zone_summary': zone_summary,
-            'overall_stats': overall_stats,
-            'timestamp': datetime.utcnow().isoformat()
-        })
-        
-    except Exception as e:
-        logger.error(f"Get zone summary error: {e}")
-        return jsonify({'error': 'Failed to retrieve zone summary'}), 500
-
-@cargo_management_bp.route('/<int:operation_id>/bulk-update', methods=['PUT'])
-@login_required
-@maritime_access_required(['manager', 'maritime_supervisor'])
-def bulk_update_cargo(operation_id):
-    """
-    Bulk update multiple cargo operations
-    PUT /api/maritime/cargo/{operation_id}/bulk-update
-    """
-    try:
-        vessel = Vessel.query.get_or_404(operation_id)
-        data = request.get_json()
-        
-        # Validate required fields
-        if not data.get('updates'):
-            return jsonify({'error': 'updates array is required'}), 400
-        
-        updates = data['updates']
-        db = get_app_db()
-        updated_operations = []
-        
-        for update in updates:
-            cargo_op_id = update.get('cargo_operation_id')
-            if not cargo_op_id:
-                continue
-            
-            cargo_op = CargoOperation.query.get(cargo_op_id)
-            if not cargo_op or cargo_op.vessel_id != vessel.id:
-                continue
-            
-            # Store original data for logging
-            original_data = cargo_op.to_dict()
-            
-            # Apply updates
-            updatable_fields = ['quantity', 'discharged', 'location', 'zone']
-            for field in updatable_fields:
-                if field in update:
-                    setattr(cargo_op, field, update[field])
-            
-            cargo_op.updated_at = datetime.utcnow()
-            
-            # Log the change
-            SyncLog.log_action(
-                user_id=current_user.id,
-                action='update',
-                table_name='cargo_operations',
-                record_id=cargo_op.id,
-                data_before=original_data,
-                data_after=cargo_op.to_dict()
-            )
-            
-            updated_operations.append(cargo_op.to_dict())
-        
-        db.session.commit()
-        
-        # Clear relevant caches
-        cache_get, cache_set, cache_delete, get_cache_key = get_cache_functions()
-        cache_delete(get_cache_key('cargo_operations', vessel.id, '*'))
-        
-        logger.info(f"Bulk cargo update for vessel {vessel.id} by user {current_user.id}")
-        
-        return jsonify({
-            'message': f'Successfully updated {len(updated_operations)} cargo operations',
-            'updated_operations': updated_operations,
-            'timestamp': datetime.utcnow().isoformat()
-        })
-        
-    except Exception as e:
-        db = get_app_db()
-        db.session.rollback()
-        logger.error(f"Bulk update cargo error: {e}")
-        return jsonify({'error': 'Failed to bulk update cargo operations'}), 500
-
-@cargo_management_bp.route('/<int:operation_id>/export', methods=['GET'])
-@login_required
-@maritime_access_required()
-def export_cargo_data(operation_id):
-    """
-    Export cargo data for external systems
-    GET /api/maritime/cargo/{operation_id}/export?format=json
-    """
-    try:
-        vessel = Vessel.query.get_or_404(operation_id)
-        export_format = request.args.get('format', 'json')
-        
-        # Get comprehensive cargo data
-        cargo_operations = CargoOperation.query.filter_by(vessel_id=vessel.id).all()
-        discharge_progress = DischargeProgress.query.filter_by(vessel_id=vessel.id)\
-                                                   .order_by(DischargeProgress.timestamp.asc()).all()
-        
-        export_data = {
-            'vessel_info': vessel.to_dict(),
-            'cargo_operations': [co.to_dict() for co in cargo_operations],
-            'discharge_progress': [dp.to_dict() for dp in discharge_progress],
-            'zone_summary': MaritimeOperationsHelper.get_zone_summary(vessel.id),
-            'export_metadata': {
-                'exported_at': datetime.utcnow().isoformat(),
-                'exported_by': current_user.username,
-                'total_operations': len(cargo_operations),
-                'total_progress_records': len(discharge_progress)
-            }
-        }
-        
-        if export_format.lower() == 'csv':
-            # For CSV format, flatten the data structure
-            return jsonify({
-                'message': 'CSV export not yet implemented',
-                'available_formats': ['json'],
-                'data_preview': export_data
-            })
-        
-        logger.info(f"Cargo data exported for vessel {vessel.id} by user {current_user.id}")
-        
-        return jsonify(export_data)
-        
-    except Exception as e:
-        logger.error(f"Export cargo data error: {e}")
-        return jsonify({'error': 'Failed to export cargo data'}), 500
-
-@cargo_management_bp.route('/<int:operation_id>/analytics', methods=['GET'])
-@login_required
-@maritime_access_required()
-def get_cargo_analytics(operation_id):
-    """
-    Get advanced analytics for cargo operations
-    GET /api/maritime/cargo/{operation_id}/analytics
-    """
-    try:
-        vessel = Vessel.query.get_or_404(operation_id)
-        
-        # Calculate comprehensive analytics
-        cargo_operations = CargoOperation.query.filter_by(vessel_id=vessel.id).all()
-        discharge_progress = DischargeProgress.query.filter_by(vessel_id=vessel.id)\
-                                                   .order_by(DischargeProgress.timestamp.asc()).all()
-        
-        analytics = {
-            'efficiency_metrics': {
-                'average_hourly_rate': 0,
-                'peak_hourly_rate': 0,
-                'total_hours_worked': 0,
-                'efficiency_score': 0
-            },
-            'completion_metrics': {
-                'total_vehicles': sum(co.quantity or 0 for co in cargo_operations),
-                'discharged_vehicles': sum(co.discharged for co in cargo_operations),
-                'completion_percentage': 0,
-                'estimated_completion': None
-            },
-            'zone_performance': {},
-            'trend_analysis': {
-                'hourly_rates': [],
-                'cumulative_progress': [],
-                'performance_trend': 'stable'
-            }
-        }
-        
-        # Calculate efficiency metrics
-        if discharge_progress:
-            hourly_rates = [float(dp.hourly_rate or 0) for dp in discharge_progress]
-            if hourly_rates:
-                analytics['efficiency_metrics']['average_hourly_rate'] = sum(hourly_rates) / len(hourly_rates)
-                analytics['efficiency_metrics']['peak_hourly_rate'] = max(hourly_rates)
-            
-            # Calculate total hours worked
-            if len(discharge_progress) > 1:
-                time_span = discharge_progress[-1].timestamp - discharge_progress[0].timestamp
-                analytics['efficiency_metrics']['total_hours_worked'] = time_span.total_seconds() / 3600
-        
-        # Calculate completion metrics
-        total_vehicles = analytics['completion_metrics']['total_vehicles']
-        discharged_vehicles = analytics['completion_metrics']['discharged_vehicles']
-        
-        if total_vehicles > 0:
-            completion_percentage = (discharged_vehicles / total_vehicles) * 100
-            analytics['completion_metrics']['completion_percentage'] = round(completion_percentage, 2)
-            
-            # Calculate efficiency score (0-100)
-            expected_rate = vessel.expected_rate or 150
-            actual_rate = analytics['efficiency_metrics']['average_hourly_rate']
-            if expected_rate > 0:
-                analytics['efficiency_metrics']['efficiency_score'] = min(100, (actual_rate / expected_rate) * 100)
-        
-        # Calculate estimated completion
-        estimated_completion = MaritimeOperationsHelper.calculate_estimated_completion(vessel.id)
-        if estimated_completion:
-            analytics['completion_metrics']['estimated_completion'] = estimated_completion.isoformat()
-        
-        # Zone performance analysis
-        zone_summary = MaritimeOperationsHelper.get_zone_summary(vessel.id)
-        for zone_name, zone_data in zone_summary.items():
-            zone_progress_records = DischargeProgress.query.filter_by(
-                vessel_id=vessel.id, zone=zone_name
-            ).order_by(DischargeProgress.timestamp.asc()).all()
-            
-            zone_hourly_rates = [float(dp.hourly_rate or 0) for dp in zone_progress_records]
-            analytics['zone_performance'][zone_name] = {
-                'completion_percentage': zone_data['progress_percentage'],
-                'average_hourly_rate': sum(zone_hourly_rates) / len(zone_hourly_rates) if zone_hourly_rates else 0,
-                'total_vehicles': zone_data['total_quantity'],
-                'discharged_vehicles': zone_data['discharged']
-            }
-        
-        # Trend analysis
-        if len(discharge_progress) >= 2:
-            analytics['trend_analysis']['hourly_rates'] = [
-                {
-                    'timestamp': dp.timestamp.isoformat(),
-                    'rate': float(dp.hourly_rate or 0)
-                }
-                for dp in discharge_progress[-20:]  # Last 20 records
-            ]
-            
-            analytics['trend_analysis']['cumulative_progress'] = [
-                {
-                    'timestamp': dp.timestamp.isoformat(),
-                    'progress': float(dp.total_progress or 0)
-                }
-                for dp in discharge_progress[-20:]  # Last 20 records
-            ]
-            
-            # Determine performance trend
-            if len(discharge_progress) >= 6:
-                recent_rates = [float(dp.hourly_rate or 0) for dp in discharge_progress[-3:]]
-                older_rates = [float(dp.hourly_rate or 0) for dp in discharge_progress[-6:-3]]
-                
-                recent_avg = sum(recent_rates) / len(recent_rates) if recent_rates else 0
-                older_avg = sum(older_rates) / len(older_rates) if older_rates else 0
-                
-                if recent_avg > older_avg * 1.1:
-                    analytics['trend_analysis']['performance_trend'] = 'improving'
-                elif recent_avg < older_avg * 0.9:
-                    analytics['trend_analysis']['performance_trend'] = 'declining'
-        
-        logger.info(f"Cargo analytics generated for vessel {vessel.id} by user {current_user.id}")
-        
-        return jsonify({
-            'vessel_id': vessel.id,
-            'vessel_name': vessel.name,
-            'analytics': analytics,
-            'generated_at': datetime.utcnow().isoformat()
-        })
-        
-    except Exception as e:
-        logger.error(f"Get cargo analytics error: {e}")
->>>>>>> 4e49b731
         return jsonify({'error': 'Failed to generate cargo analytics'}), 500