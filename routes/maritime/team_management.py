--- conflicted
+++ resolved
@@ -1,4 +1,3 @@
-<<<<<<< HEAD
 """
 Maritime Team Management API - Stevedore team operations
 Handles team assignments, shift management, and personnel allocation
@@ -19,8 +18,8 @@
     import app
     return app.cache_get, app.cache_set, app.cache_delete, app.get_cache_key
 
-from models.models.enhanced_user import User
-from models.models.enhanced_vessel import Vessel
+from models.models.user import User
+from models.models.vessel import Vessel
 from models.models.maritime_models import (
     MaritimeOperationsHelper
 )
@@ -809,816 +808,4 @@
             if team_type not in coverage[hour_key]['team_types']:
                 coverage[hour_key]['team_types'].append(team_type)
     
-=======
-"""
-Maritime Team Management API - Stevedore team operations
-Handles team assignments, shift management, and personnel allocation
-"""
-
-from flask import Blueprint, request, jsonify
-from flask_login import login_required, current_user
-from datetime import datetime, timedelta, time
-import structlog
-import json
-
-# Access app components via current_app or direct import
-def get_app_db():
-    import app
-    return app.db
-
-def get_cache_functions():
-    import app
-    return app.cache_get, app.cache_set, app.cache_delete, app.get_cache_key
-
-from models.models.user import User
-from models.models.vessel import Vessel
-from models.models.maritime_models import (
-    MaritimeOperationsHelper
-)
-from models.maritime.stevedore_team import StevedoreTeam
-from models.models.tico_vehicle import TicoVehicle
-from models.models.sync_log import SyncLog
-
-logger = structlog.get_logger()
-
-team_management_bp = Blueprint('team_management', __name__)
-
-# Maritime role validation decorator
-def maritime_access_required(required_roles=None):
-    """Decorator to check maritime-specific role permissions"""
-    if required_roles is None:
-        required_roles = ['manager', 'maritime_supervisor', 'stevedore_lead']
-    
-    def decorator(f):
-        def wrapper(*args, **kwargs):
-            if not current_user.is_authenticated:
-                return jsonify({'error': 'Authentication required'}), 401
-            
-            # Allow managers full access
-            if current_user.is_manager():
-                return f(*args, **kwargs)
-            
-            # Check specific maritime roles
-            user_role = getattr(current_user, 'maritime_role', current_user.role)
-            if user_role not in required_roles:
-                return jsonify({'error': 'Insufficient maritime permissions'}), 403
-            
-            return f(*args, **kwargs)
-        
-        wrapper.__name__ = f.__name__
-        return wrapper
-    return decorator
-
-@team_management_bp.route('/', methods=['GET'])
-@login_required
-@maritime_access_required()
-def get_teams():
-    """
-    Get all stevedore teams with filtering
-    GET /api/maritime/teams/?vessel_id=1&team_type=Auto+Ops&active_only=true
-    """
-    try:
-        # Get query parameters
-        vessel_id = request.args.get('vessel_id', type=int)
-        team_type = request.args.get('team_type')
-        active_only = request.args.get('active_only', 'false').lower() == 'true'
-        page = request.args.get('page', 1, type=int)
-        per_page = min(request.args.get('per_page', 20, type=int), 100)
-        
-        # Build cache key for caching
-        cache_get, cache_set, cache_delete, get_cache_key = get_cache_functions()
-        cache_key = get_cache_key('teams', vessel_id, team_type, active_only, page, per_page)
-        
-        # Try cache first
-        cached_result = cache_get(cache_key)
-        if cached_result:
-            return jsonify(json.loads(cached_result))
-        
-        # Build query
-        query = StevedoreTeam.query
-        
-        # Apply filters
-        if vessel_id:
-            query = query.filter_by(vessel_id=vessel_id)
-        if team_type:
-            query = query.filter_by(team_type=team_type)
-        
-        # If active_only, filter by vessels that are currently active
-        if active_only:
-            query = query.join(Vessel).filter(
-                Vessel.status.in_(['arriving', 'berthed', 'discharging'])
-            )
-        
-        # Order by creation date
-        query = query.order_by(StevedoreTeam.created_at.desc())
-        
-        # Paginate
-        teams_paginated = query.paginate(
-            page=page, per_page=per_page, error_out=False
-        )
-        
-        # Build response with team details and member information
-        teams_data = []
-        for team in teams_paginated.items:
-            team_dict = team.to_dict()
-            
-            # Add member details
-            member_ids = team.get_members()
-            team_dict['member_details'] = []
-            
-            if member_ids:
-                members = User.query.filter(User.id.in_(member_ids)).all()
-                team_dict['member_details'] = [
-                    {
-                        'id': member.id,
-                        'name': member.get_full_name(),
-                        'role': getattr(member, 'maritime_role', member.role),
-                        'experience_level': getattr(member, 'experience_level', 'intermediate')
-                    }
-                    for member in members
-                ]
-            
-            # Add vessel information
-            if team.vessel:
-                team_dict['vessel_info'] = {
-                    'name': team.vessel.name,
-                    'status': team.vessel.status,
-                    'berth_number': team.vessel.berth_number
-                }
-            
-            # Add current shift status
-            current_time = datetime.now().time()
-            team_dict['shift_status'] = calculate_shift_status(team.shift_start, team.shift_end, current_time)
-            
-            teams_data.append(team_dict)
-        
-        result = {
-            'teams': teams_data,
-            'pagination': {
-                'page': page,
-                'per_page': per_page,
-                'total': teams_paginated.total,
-                'pages': teams_paginated.pages,
-                'has_next': teams_paginated.has_next,
-                'has_prev': teams_paginated.has_prev
-            },
-            'filters': {
-                'vessel_id': vessel_id,
-                'team_type': team_type,
-                'active_only': active_only
-            },
-            'timestamp': datetime.utcnow().isoformat()
-        }
-        
-        # Cache for 5 minutes
-        cache_set(cache_key, json.dumps(result), timeout=300)
-        
-        return jsonify(result)
-        
-    except Exception as e:
-        logger.error(f"Get teams error: {e}")
-        return jsonify({'error': 'Failed to retrieve teams'}), 500
-
-@team_management_bp.route('/', methods=['POST'])
-@login_required
-@maritime_access_required(['manager', 'maritime_supervisor'])
-def create_team():
-    """
-    Create new stevedore team
-    POST /api/maritime/teams/
-    """
-    try:
-        data = request.get_json()
-        
-        # Validate required fields
-        required_fields = ['vessel_id', 'team_type']
-        for field in required_fields:
-            if not data.get(field):
-                return jsonify({'error': f'{field} is required'}), 400
-        
-        # Validate vessel exists
-        vessel = Vessel.query.get(data['vessel_id'])
-        if not vessel:
-            return jsonify({'error': 'Vessel not found'}), 404
-        
-        # Validate team members exist
-        member_ids = data.get('members', [])
-        if member_ids:
-            existing_members = User.query.filter(User.id.in_(member_ids)).all()
-            if len(existing_members) != len(member_ids):
-                return jsonify({'error': 'One or more team members not found'}), 400
-        
-        # Validate lead and assistant exist
-        lead_id = data.get('lead_id')
-        assistant_id = data.get('assistant_id')
-        
-        if lead_id and not User.query.get(lead_id):
-            return jsonify({'error': 'Team lead not found'}), 404
-        if assistant_id and not User.query.get(assistant_id):
-            return jsonify({'error': 'Team assistant not found'}), 404
-        
-        # Parse shift times
-        shift_start = None
-        shift_end = None
-        
-        if data.get('shift_start'):
-            try:
-                shift_start = datetime.strptime(data['shift_start'], '%H:%M').time()
-            except ValueError:
-                return jsonify({'error': 'Invalid shift_start format. Use HH:MM'}), 400
-        
-        if data.get('shift_end'):
-            try:
-                shift_end = datetime.strptime(data['shift_end'], '%H:%M').time()
-            except ValueError:
-                return jsonify({'error': 'Invalid shift_end format. Use HH:MM'}), 400
-        
-        # Create team
-        team = StevedoreTeam(
-            vessel_id=data['vessel_id'],
-            team_type=data['team_type'],
-            lead_id=lead_id,
-            assistant_id=assistant_id,
-            shift_start=shift_start,
-            shift_end=shift_end,
-            created_at=datetime.utcnow()
-        )
-        
-        # Set team members
-        if member_ids:
-            team.set_members(member_ids)
-        
-        db = get_app_db()
-        db.session.add(team)
-        db.session.commit()
-        
-        # Log team creation
-        SyncLog.log_action(
-            user_id=current_user.id,
-            action='create',
-            table_name='stevedore_teams',
-            record_id=team.id,
-            data_after=team.to_dict()
-        )
-        
-        # Clear relevant caches
-        cache_get, cache_set, cache_delete, get_cache_key = get_cache_functions()
-        cache_delete(get_cache_key('teams', '*'))
-        
-        logger.info(f"Stevedore team created: {team.id} by user {current_user.id}")
-        
-        return jsonify({
-            'message': 'Team created successfully',
-            'team': team.to_dict()
-        }), 201
-        
-    except Exception as e:
-        db = get_app_db()
-        db.session.rollback()
-        logger.error(f"Create team error: {e}")
-        return jsonify({'error': 'Failed to create team'}), 500
-
-@team_management_bp.route('/<int:team_id>', methods=['GET'])
-@login_required
-@maritime_access_required()
-def get_team(team_id):
-    """
-    Get specific stevedore team details
-    GET /api/maritime/teams/{id}
-    """
-    try:
-        team = StevedoreTeam.query.get_or_404(team_id)
-        
-        # Build comprehensive team data
-        team_data = team.to_dict()
-        
-        # Add detailed member information
-        member_ids = team.get_members()
-        team_data['member_details'] = []
-        
-        if member_ids:
-            members = User.query.filter(User.id.in_(member_ids)).all()
-            team_data['member_details'] = [
-                {
-                    'id': member.id,
-                    'username': member.username,
-                    'name': member.get_full_name(),
-                    'email': member.email,
-                    'role': getattr(member, 'maritime_role', member.role),
-                    'experience_level': getattr(member, 'experience_level', 'intermediate'),
-                    'last_login': member.last_login.isoformat() if member.last_login else None,
-                    'is_active': member.is_active
-                }
-                for member in members
-            ]
-        
-        # Add lead and assistant details
-        if team.lead:
-            team_data['lead_details'] = {
-                'id': team.lead.id,
-                'name': team.lead.get_full_name(),
-                'email': team.lead.email,
-                'experience_level': getattr(team.lead, 'experience_level', 'senior')
-            }
-        
-        if team.assistant:
-            team_data['assistant_details'] = {
-                'id': team.assistant.id,
-                'name': team.assistant.get_full_name(),
-                'email': team.assistant.email,
-                'experience_level': getattr(team.assistant, 'experience_level', 'intermediate')
-            }
-        
-        # Add vessel details
-        if team.vessel:
-            team_data['vessel_details'] = team.vessel.to_dict()
-        
-        # Add current shift status
-        current_time = datetime.now().time()
-        team_data['shift_status'] = calculate_shift_status(team.shift_start, team.shift_end, current_time)
-        
-        # Add team performance metrics (if available)
-        team_data['performance_metrics'] = calculate_team_performance(team_id)
-        
-        return jsonify(team_data)
-        
-    except Exception as e:
-        logger.error(f"Get team error: {e}")
-        return jsonify({'error': 'Failed to retrieve team'}), 500
-
-@team_management_bp.route('/<int:team_id>', methods=['PUT'])
-@login_required
-@maritime_access_required(['manager', 'maritime_supervisor'])
-def update_team(team_id):
-    """
-    Update stevedore team
-    PUT /api/maritime/teams/{id}
-    """
-    try:
-        team = StevedoreTeam.query.get_or_404(team_id)
-        data = request.get_json()
-        
-        # Store original data for logging
-        original_data = team.to_dict()
-        
-        # Update basic fields
-        updatable_fields = ['team_type', 'lead_id', 'assistant_id']
-        for field in updatable_fields:
-            if field in data:
-                setattr(team, field, data[field])
-        
-        # Update shift times
-        if 'shift_start' in data:
-            if data['shift_start']:
-                try:
-                    team.shift_start = datetime.strptime(data['shift_start'], '%H:%M').time()
-                except ValueError:
-                    return jsonify({'error': 'Invalid shift_start format. Use HH:MM'}), 400
-            else:
-                team.shift_start = None
-        
-        if 'shift_end' in data:
-            if data['shift_end']:
-                try:
-                    team.shift_end = datetime.strptime(data['shift_end'], '%H:%M').time()
-                except ValueError:
-                    return jsonify({'error': 'Invalid shift_end format. Use HH:MM'}), 400
-            else:
-                team.shift_end = None
-        
-        # Update team members
-        if 'members' in data:
-            member_ids = data['members']
-            if member_ids:
-                # Validate members exist
-                existing_members = User.query.filter(User.id.in_(member_ids)).all()
-                if len(existing_members) != len(member_ids):
-                    return jsonify({'error': 'One or more team members not found'}), 400
-            
-            team.set_members(member_ids)
-        
-        # Validate lead and assistant
-        if data.get('lead_id') and not User.query.get(data['lead_id']):
-            return jsonify({'error': 'Team lead not found'}), 404
-        if data.get('assistant_id') and not User.query.get(data['assistant_id']):
-            return jsonify({'error': 'Team assistant not found'}), 404
-        
-        db = get_app_db()
-        db.session.commit()
-        
-        # Log team update
-        SyncLog.log_action(
-            user_id=current_user.id,
-            action='update',
-            table_name='stevedore_teams',
-            record_id=team.id,
-            data_before=original_data,
-            data_after=team.to_dict()
-        )
-        
-        # Clear relevant caches
-        cache_get, cache_set, cache_delete, get_cache_key = get_cache_functions()
-        cache_delete(get_cache_key('teams', '*'))
-        
-        logger.info(f"Stevedore team updated: {team.id} by user {current_user.id}")
-        
-        return jsonify({
-            'message': 'Team updated successfully',
-            'team': team.to_dict()
-        })
-        
-    except Exception as e:
-        db = get_app_db()
-        db.session.rollback()
-        logger.error(f"Update team error: {e}")
-        return jsonify({'error': 'Failed to update team'}), 500
-
-@team_management_bp.route('/<int:team_id>', methods=['DELETE'])
-@login_required
-@maritime_access_required(['manager'])
-def delete_team(team_id):
-    """
-    Delete stevedore team (managers only)
-    DELETE /api/maritime/teams/{id}
-    """
-    try:
-        team = StevedoreTeam.query.get_or_404(team_id)
-        team_data = team.to_dict()
-        
-        # Log deletion before removing
-        SyncLog.log_action(
-            user_id=current_user.id,
-            action='delete',
-            table_name='stevedore_teams',
-            record_id=team_id,
-            data_before=team_data
-        )
-        
-        db = get_app_db()
-        db.session.delete(team)
-        db.session.commit()
-        
-        # Clear relevant caches
-        cache_get, cache_set, cache_delete, get_cache_key = get_cache_functions()
-        cache_delete(get_cache_key('teams', '*'))
-        
-        logger.info(f"Stevedore team deleted: {team_id} by user {current_user.id}")
-        
-        return jsonify({'message': 'Team deleted successfully'})
-        
-    except Exception as e:
-        db = get_app_db()
-        db.session.rollback()
-        logger.error(f"Delete team error: {e}")
-        return jsonify({'error': 'Failed to delete team'}), 500
-
-@team_management_bp.route('/vessel/<int:vessel_id>', methods=['GET'])
-@login_required
-@maritime_access_required()
-def get_teams_by_vessel(vessel_id):
-    """
-    Get all teams assigned to a specific vessel
-    GET /api/maritime/teams/vessel/{vessel_id}
-    """
-    try:
-        vessel = Vessel.query.get_or_404(vessel_id)
-        teams = StevedoreTeam.query.filter_by(vessel_id=vessel_id).all()
-        
-        # Build comprehensive vessel team data
-        teams_data = []
-        for team in teams:
-            team_dict = team.to_dict()
-            
-            # Add member details
-            member_ids = team.get_members()
-            if member_ids:
-                members = User.query.filter(User.id.in_(member_ids)).all()
-                team_dict['member_details'] = [
-                    {
-                        'id': member.id,
-                        'name': member.get_full_name(),
-                        'role': getattr(member, 'maritime_role', member.role)
-                    }
-                    for member in members
-                ]
-            
-            # Add shift status
-            current_time = datetime.now().time()
-            team_dict['shift_status'] = calculate_shift_status(team.shift_start, team.shift_end, current_time)
-            
-            teams_data.append(team_dict)
-        
-        # Calculate vessel team statistics
-        team_stats = {
-            'total_teams': len(teams),
-            'total_personnel': sum(team.get_team_size() for team in teams),
-            'teams_by_type': {},
-            'active_shifts': 0
-        }
-        
-        current_time = datetime.now().time()
-        for team in teams:
-            # Count by team type
-            team_type = team.team_type or 'General'
-            team_stats['teams_by_type'][team_type] = team_stats['teams_by_type'].get(team_type, 0) + 1
-            
-            # Count active shifts
-            if is_team_on_shift(team.shift_start, team.shift_end, current_time):
-                team_stats['active_shifts'] += 1
-        
-        return jsonify({
-            'vessel_id': vessel_id,
-            'vessel_name': vessel.name,
-            'teams': teams_data,
-            'team_statistics': team_stats,
-            'timestamp': datetime.utcnow().isoformat()
-        })
-        
-    except Exception as e:
-        logger.error(f"Get teams by vessel error: {e}")
-        return jsonify({'error': 'Failed to retrieve vessel teams'}), 500
-
-@team_management_bp.route('/tico-vehicles', methods=['GET'])
-@login_required
-@maritime_access_required()
-def get_tico_vehicles():
-    """
-    Get TICO vehicles for driver transport
-    GET /api/maritime/teams/tico-vehicles?vessel_id=1&status=available
-    """
-    try:
-        # Get query parameters
-        vessel_id = request.args.get('vessel_id', type=int)
-        status = request.args.get('status')
-        
-        # Build query
-        query = TicoVehicle.query
-        
-        if vessel_id:
-            query = query.filter_by(vessel_id=vessel_id)
-        if status:
-            query = query.filter_by(status=status)
-        
-        # Order by availability and capacity
-        query = query.order_by(TicoVehicle.status.asc(), TicoVehicle.capacity.desc())
-        
-        vehicles = query.all()
-        vehicles_data = [vehicle.to_dict() for vehicle in vehicles]
-        
-        # Add optimization suggestions if driver count provided
-        drivers_needed = request.args.get('drivers_needed', type=int)
-        optimization_result = None
-        
-        if drivers_needed and vessel_id:
-            optimization_result = MaritimeOperationsHelper.optimize_tico_assignments(vessel_id, drivers_needed)
-        
-        return jsonify({
-            'tico_vehicles': vehicles_data,
-            'optimization': optimization_result,
-            'total_vehicles': len(vehicles),
-            'available_vehicles': len([v for v in vehicles if v.is_available()]),
-            'timestamp': datetime.utcnow().isoformat()
-        })
-        
-    except Exception as e:
-        logger.error(f"Get TICO vehicles error: {e}")
-        return jsonify({'error': 'Failed to retrieve TICO vehicles'}), 500
-
-@team_management_bp.route('/tico-vehicles', methods=['POST'])
-@login_required
-@maritime_access_required(['manager', 'maritime_supervisor'])
-def create_tico_vehicle():
-    """
-    Create new TICO vehicle assignment
-    POST /api/maritime/teams/tico-vehicles
-    """
-    try:
-        data = request.get_json()
-        
-        # Validate required fields
-        required_fields = ['vessel_id', 'vehicle_type', 'vehicle_id']
-        for field in required_fields:
-            if not data.get(field):
-                return jsonify({'error': f'{field} is required'}), 400
-        
-        # Validate vessel exists
-        vessel = Vessel.query.get(data['vessel_id'])
-        if not vessel:
-            return jsonify({'error': 'Vessel not found'}), 404
-        
-        # Validate driver if provided
-        driver_id = data.get('driver_id')
-        if driver_id and not User.query.get(driver_id):
-            return jsonify({'error': 'Driver not found'}), 404
-        
-        # Create TICO vehicle
-        tico_vehicle = TicoVehicle(
-            vessel_id=data['vessel_id'],
-            vehicle_type=data['vehicle_type'],
-            vehicle_id=data['vehicle_id'],
-            capacity=data.get('capacity', MaritimeOperationsHelper.TICO_VEHICLE_CAPACITY.get(data['vehicle_type'], 7)),
-            driver_id=driver_id,
-            status=data.get('status', 'available'),
-            created_at=datetime.utcnow()
-        )
-        
-        db = get_app_db()
-        db.session.add(tico_vehicle)
-        db.session.commit()
-        
-        # Log creation
-        SyncLog.log_action(
-            user_id=current_user.id,
-            action='create',
-            table_name='tico_vehicles',
-            record_id=tico_vehicle.id,
-            data_after=tico_vehicle.to_dict()
-        )
-        
-        # Clear relevant caches
-        cache_get, cache_set, cache_delete, get_cache_key = get_cache_functions()
-        cache_delete(get_cache_key('tico_vehicles', '*'))
-        
-        logger.info(f"TICO vehicle created: {tico_vehicle.id} by user {current_user.id}")
-        
-        return jsonify({
-            'message': 'TICO vehicle created successfully',
-            'tico_vehicle': tico_vehicle.to_dict()
-        }), 201
-        
-    except Exception as e:
-        db = get_app_db()
-        db.session.rollback()
-        logger.error(f"Create TICO vehicle error: {e}")
-        return jsonify({'error': 'Failed to create TICO vehicle'}), 500
-
-@team_management_bp.route('/analytics', methods=['GET'])
-@login_required
-@maritime_access_required()
-def get_team_analytics():
-    """
-    Get team performance analytics
-    GET /api/maritime/teams/analytics?vessel_id=1&hours=24
-    """
-    try:
-        vessel_id = request.args.get('vessel_id', type=int)
-        hours = request.args.get('hours', 24, type=int)
-        
-        # Build base query
-        query = StevedoreTeam.query
-        if vessel_id:
-            query = query.filter_by(vessel_id=vessel_id)
-        
-        teams = query.all()
-        
-        # Calculate analytics
-        analytics = {
-            'team_summary': {
-                'total_teams': len(teams),
-                'teams_by_type': {},
-                'total_personnel': 0,
-                'active_shifts': 0
-            },
-            'personnel_distribution': {},
-            'shift_coverage': calculate_shift_coverage(teams),
-            'vessel_assignments': {}
-        }
-        
-        current_time = datetime.now().time()
-        
-        for team in teams:
-            # Team type distribution
-            team_type = team.team_type or 'General'
-            analytics['team_summary']['teams_by_type'][team_type] = \
-                analytics['team_summary']['teams_by_type'].get(team_type, 0) + 1
-            
-            # Personnel count
-            analytics['team_summary']['total_personnel'] += team.get_team_size()
-            
-            # Active shifts
-            if is_team_on_shift(team.shift_start, team.shift_end, current_time):
-                analytics['team_summary']['active_shifts'] += 1
-            
-            # Vessel assignments
-            if team.vessel:
-                vessel_name = team.vessel.name
-                if vessel_name not in analytics['vessel_assignments']:
-                    analytics['vessel_assignments'][vessel_name] = {
-                        'total_teams': 0,
-                        'total_personnel': 0,
-                        'team_types': []
-                    }
-                
-                analytics['vessel_assignments'][vessel_name]['total_teams'] += 1
-                analytics['vessel_assignments'][vessel_name]['total_personnel'] += team.get_team_size()
-                if team_type not in analytics['vessel_assignments'][vessel_name]['team_types']:
-                    analytics['vessel_assignments'][vessel_name]['team_types'].append(team_type)
-        
-        # Calculate personnel distribution by role
-        all_member_ids = []
-        for team in teams:
-            if team.lead_id:
-                all_member_ids.append(team.lead_id)
-            if team.assistant_id:
-                all_member_ids.append(team.assistant_id)
-            all_member_ids.extend(team.get_members())
-        
-        if all_member_ids:
-            personnel = User.query.filter(User.id.in_(all_member_ids)).all()
-            for person in personnel:
-                role = getattr(person, 'maritime_role', person.role)
-                analytics['personnel_distribution'][role] = \
-                    analytics['personnel_distribution'].get(role, 0) + 1
-        
-        return jsonify({
-            'analytics': analytics,
-            'query_params': {
-                'vessel_id': vessel_id,
-                'hours': hours
-            },
-            'generated_at': datetime.utcnow().isoformat()
-        })
-        
-    except Exception as e:
-        logger.error(f"Get team analytics error: {e}")
-        return jsonify({'error': 'Failed to generate team analytics'}), 500
-
-# Helper functions
-
-def calculate_shift_status(shift_start, shift_end, current_time):
-    """Calculate current shift status"""
-    if not shift_start or not shift_end:
-        return {
-            'status': 'no_schedule',
-            'description': 'No shift schedule defined'
-        }
-    
-    if is_team_on_shift(shift_start, shift_end, current_time):
-        return {
-            'status': 'on_shift',
-            'description': f'Currently on shift until {shift_end.strftime("%H:%M")}'
-        }
-    else:
-        return {
-            'status': 'off_shift',
-            'description': f'Off shift - next shift starts at {shift_start.strftime("%H:%M")}'
-        }
-
-def is_team_on_shift(shift_start, shift_end, current_time):
-    """Check if team is currently on shift"""
-    if not shift_start or not shift_end:
-        return False
-    
-    # Handle overnight shifts
-    if shift_end < shift_start:
-        return current_time >= shift_start or current_time <= shift_end
-    else:
-        return shift_start <= current_time <= shift_end
-
-def calculate_team_performance(team_id):
-    """Calculate team performance metrics (placeholder)"""
-    # This would integrate with task completion data, discharge progress, etc.
-    return {
-        'tasks_completed': 0,
-        'average_completion_time': 0,
-        'efficiency_rating': 0,
-        'note': 'Performance metrics integration pending'
-    }
-
-def calculate_shift_coverage(teams):
-    """Calculate 24-hour shift coverage"""
-    coverage = {}
-    
-    # Initialize hourly coverage
-    for hour in range(24):
-        coverage[f"{hour:02d}:00"] = {
-            'teams_on_shift': 0,
-            'personnel_count': 0,
-            'team_types': []
-        }
-    
-    for team in teams:
-        if not team.shift_start or not team.shift_end:
-            continue
-        
-        start_hour = team.shift_start.hour
-        end_hour = team.shift_end.hour
-        
-        # Handle overnight shifts
-        if end_hour < start_hour:
-            # Shift spans midnight
-            hours = list(range(start_hour, 24)) + list(range(0, end_hour + 1))
-        else:
-            hours = list(range(start_hour, end_hour + 1))
-        
-        for hour in hours:
-            hour_key = f"{hour:02d}:00"
-            coverage[hour_key]['teams_on_shift'] += 1
-            coverage[hour_key]['personnel_count'] += team.get_team_size()
-            
-            team_type = team.team_type or 'General'
-            if team_type not in coverage[hour_key]['team_types']:
-                coverage[hour_key]['team_types'].append(team_type)
-    
->>>>>>> 4e49b731
     return coverage