<<<<<<< HEAD
"""
Maritime Berth Management API - Berth allocation and management
Handles berth assignments, scheduling, and port resource management
"""

from flask import Blueprint, request, jsonify
from flask_login import login_required, current_user
from datetime import datetime, timedelta
import structlog
import json

# Access app components via current_app or direct import
def get_app_db():
    import app
    return app.db

def get_cache_functions():
    import app
    return app.cache_get, app.cache_set, app.cache_delete, app.get_cache_key

from models.models.enhanced_vessel import Vessel
from models.models.maritime_models import MaritimeOperationsHelper
from models.models.sync_log import SyncLog

logger = structlog.get_logger()

berth_management_bp = Blueprint('berth_management', __name__)

# Define berth configuration (this could be moved to database in future)
BERTH_CONFIG = {
    'berths': {
        'B1': {
            'name': 'Berth 1',
            'zone': 'BRV',
            'max_length': 200,
            'max_beam': 32,
            'depth': 12,
            'facilities': ['crane', 'power', 'water'],
            'capacity': 1000
        },
        'B2': {
            'name': 'Berth 2',
            'zone': 'ZEE',
            'max_length': 180,
            'max_beam': 28,
            'depth': 10,
            'facilities': ['crane', 'power'],
            'capacity': 800
        },
        'B3': {
            'name': 'Berth 3',
            'zone': 'SOU',
            'max_length': 220,
            'max_beam': 35,
            'depth': 14,
            'facilities': ['crane', 'power', 'water', 'fuel'],
            'capacity': 1200
        },
        'B4': {
            'name': 'Berth 4',
            'zone': 'BRV',
            'max_length': 190,
            'max_beam': 30,
            'depth': 11,
            'facilities': ['power', 'water'],
            'capacity': 900
        }
    },
    'zones': {
        'BRV': {
            'name': 'Bravo Zone',
            'description': 'Primary cargo operations zone',
            'berths': ['B1', 'B4']
        },
        'ZEE': {
            'name': 'Zulu Zone', 
            'description': 'Secondary operations zone',
            'berths': ['B2']
        },
        'SOU': {
            'name': 'South Zone',
            'description': 'Heavy cargo operations zone',
            'berths': ['B3']
        }
    }
}

# Maritime role validation decorator
def maritime_access_required(required_roles=None):
    """Decorator to check maritime-specific role permissions"""
    if required_roles is None:
        required_roles = ['manager', 'maritime_supervisor', 'port_controller']
    
    def decorator(f):
        def wrapper(*args, **kwargs):
            if not current_user.is_authenticated:
                return jsonify({'error': 'Authentication required'}), 401
            
            # Allow managers full access
            if current_user.is_manager():
                return f(*args, **kwargs)
            
            # Check specific maritime roles
            user_role = getattr(current_user, 'maritime_role', current_user.role)
            if user_role not in required_roles:
                return jsonify({'error': 'Insufficient maritime permissions'}), 403
            
            return f(*args, **kwargs)
        
        wrapper.__name__ = f.__name__
        return wrapper
    return decorator

@berth_management_bp.route('/', methods=['GET'])
@login_required
@maritime_access_required()
def get_berths():
    """
    Get all berths with current status and assignments
    GET /api/maritime/berths/
    """
    try:
        # Get current vessel assignments
        assigned_vessels = Vessel.query.filter(
            Vessel.berth_number.isnot(None),
            Vessel.status.in_(['berthed', 'discharging'])
        ).all()
        
        # Build berth status map
        berth_assignments = {}
        for vessel in assigned_vessels:
            berth_assignments[vessel.berth_number] = {
                'vessel_id': vessel.id,
                'vessel_name': vessel.name,
                'vessel_type': vessel.vessel_type,
                'arrival_date': vessel.arrival_date.isoformat() if vessel.arrival_date else None,
                'status': vessel.status,
                'total_vehicles': vessel.total_vehicles,
                'berth_side': vessel.berth_side,
                'operation_start': vessel.operation_start.isoformat() if vessel.operation_start else None,
                'estimated_completion': None
            }
            
            # Calculate estimated completion
            estimated_completion = MaritimeOperationsHelper.calculate_estimated_completion(vessel.id)
            if estimated_completion:
                berth_assignments[vessel.berth_number]['estimated_completion'] = estimated_completion.isoformat()
        
        # Build comprehensive berth data
        berths_data = []
        for berth_id, berth_info in BERTH_CONFIG['berths'].items():
            berth_data = {
                'berth_id': berth_id,
                'berth_info': berth_info,
                'status': 'available',
                'assignment': None,
                'utilization': {
                    'current_capacity_used': 0,
                    'capacity_percentage': 0
                }
            }
            
            # Add assignment if exists
            if berth_id in berth_assignments:
                berth_data['status'] = 'occupied'
                berth_data['assignment'] = berth_assignments[berth_id]
                
                # Calculate utilization
                vessel_capacity = berth_assignments[berth_id]['total_vehicles'] or 0
                max_capacity = berth_info['capacity']
                berth_data['utilization']['current_capacity_used'] = vessel_capacity
                berth_data['utilization']['capacity_percentage'] = (vessel_capacity / max_capacity) * 100 if max_capacity > 0 else 0
            
            berths_data.append(berth_data)
        
        # Calculate overall port statistics
        port_stats = {
            'total_berths': len(BERTH_CONFIG['berths']),
            'occupied_berths': len(berth_assignments),
            'available_berths': len(BERTH_CONFIG['berths']) - len(berth_assignments),
            'utilization_percentage': (len(berth_assignments) / len(BERTH_CONFIG['berths'])) * 100,
            'total_vessels_berthed': len(assigned_vessels)
        }
        
        return jsonify({
            'berths': berths_data,
            'port_statistics': port_stats,
            'zones': BERTH_CONFIG['zones'],
            'timestamp': datetime.utcnow().isoformat()
        })
        
    except Exception as e:
        logger.error(f"Get berths error: {e}")
        return jsonify({'error': 'Failed to retrieve berth information'}), 500

@berth_management_bp.route('/<berth_id>', methods=['GET'])
@login_required
@maritime_access_required()
def get_berth(berth_id):
    """
    Get specific berth details
    GET /api/maritime/berths/{berth_id}
    """
    try:
        # Validate berth exists
        if berth_id not in BERTH_CONFIG['berths']:
            return jsonify({'error': 'Berth not found'}), 404
        
        berth_info = BERTH_CONFIG['berths'][berth_id]
        
        # Get current assignment
        current_vessel = Vessel.query.filter_by(
            berth_number=berth_id
        ).filter(
            Vessel.status.in_(['berthed', 'discharging'])
        ).first()
        
        berth_data = {
            'berth_id': berth_id,
            'berth_info': berth_info,
            'status': 'occupied' if current_vessel else 'available',
            'current_assignment': None,
            'assignment_history': [],
            'upcoming_reservations': []
        }
        
        # Add current assignment details
        if current_vessel:
            berth_data['current_assignment'] = {
                'vessel_id': current_vessel.id,
                'vessel_name': current_vessel.name,
                'vessel_details': current_vessel.to_dict(),
                'berthed_since': current_vessel.operation_start.isoformat() if current_vessel.operation_start else None,
                'estimated_completion': None,
                'zone_summary': MaritimeOperationsHelper.get_zone_summary(current_vessel.id)
            }
            
            # Calculate estimated completion
            estimated_completion = MaritimeOperationsHelper.calculate_estimated_completion(current_vessel.id)
            if estimated_completion:
                berth_data['current_assignment']['estimated_completion'] = estimated_completion.isoformat()
        
        # Get assignment history (last 10 vessels)
        historical_vessels = Vessel.query.filter_by(
            berth_number=berth_id
        ).filter(
            Vessel.status.in_(['departed', 'completed'])
        ).order_by(
            Vessel.updated_at.desc()
        ).limit(10).all()
        
        berth_data['assignment_history'] = [
            {
                'vessel_id': vessel.id,
                'vessel_name': vessel.name,
                'arrival_date': vessel.arrival_date.isoformat() if vessel.arrival_date else None,
                'departure_date': vessel.updated_at.isoformat() if vessel.updated_at else None,
                'total_vehicles': vessel.total_vehicles,
                'status': vessel.status
            }
            for vessel in historical_vessels
        ]
        
        # Get upcoming reservations (vessels with future arrival dates)
        upcoming_vessels = Vessel.query.filter_by(
            berth_number=berth_id
        ).filter(
            Vessel.status == 'arriving',
            Vessel.arrival_date > datetime.utcnow()
        ).order_by(
            Vessel.arrival_date.asc()
        ).limit(5).all()
        
        berth_data['upcoming_reservations'] = [
            {
                'vessel_id': vessel.id,
                'vessel_name': vessel.name,
                'arrival_date': vessel.arrival_date.isoformat() if vessel.arrival_date else None,
                'estimated_duration': vessel.expected_duration,
                'total_vehicles': vessel.total_vehicles
            }
            for vessel in upcoming_vessels
        ]
        
        return jsonify(berth_data)
        
    except Exception as e:
        logger.error(f"Get berth error: {e}")
        return jsonify({'error': 'Failed to retrieve berth details'}), 500

@berth_management_bp.route('/<berth_id>/assign', methods=['PUT'])
@login_required
@maritime_access_required(['manager', 'maritime_supervisor', 'port_controller'])
def assign_berth(berth_id):
    """
    Assign vessel to berth
    PUT /api/maritime/berths/{berth_id}/assign
    """
    try:
        # Validate berth exists
        if berth_id not in BERTH_CONFIG['berths']:
            return jsonify({'error': 'Berth not found'}), 404
        
        data = request.get_json()
        
        # Validate required fields
        required_fields = ['vessel_id']
        for field in required_fields:
            if not data.get(field):
                return jsonify({'error': f'{field} is required'}), 400
        
        vessel_id = data['vessel_id']
        vessel = Vessel.query.get(vessel_id)
        if not vessel:
            return jsonify({'error': 'Vessel not found'}), 404
        
        # Check if berth is available
        current_occupant = Vessel.query.filter_by(
            berth_number=berth_id
        ).filter(
            Vessel.status.in_(['berthed', 'discharging'])
        ).first()
        
        if current_occupant and current_occupant.id != vessel_id:
            return jsonify({
                'error': f'Berth {berth_id} is currently occupied by vessel {current_occupant.name}'
            }), 409
        
        # Validate vessel fits berth specifications
        berth_info = BERTH_CONFIG['berths'][berth_id]
        vessel_length = vessel.length or 0
        vessel_beam = vessel.beam or 0
        vessel_draft = vessel.draft or 0
        
        if vessel_length > berth_info['max_length']:
            return jsonify({
                'error': f'Vessel length ({vessel_length}m) exceeds berth maximum ({berth_info["max_length"]}m)'
            }), 400
        
        if vessel_beam > berth_info['max_beam']:
            return jsonify({
                'error': f'Vessel beam ({vessel_beam}m) exceeds berth maximum ({berth_info["max_beam"]}m)'
            }), 400
        
        if vessel_draft > berth_info['depth']:
            return jsonify({
                'error': f'Vessel draft ({vessel_draft}m) exceeds berth depth ({berth_info["depth"]}m)'
            }), 400
        
        # Store original data for logging
        original_data = vessel.to_dict()
        
        # Assign berth to vessel
        vessel.berth_number = berth_id
        vessel.berth_location = berth_info['name']
        vessel.berth_side = data.get('berth_side', 'port')
        vessel.status = 'berthed'
        
        # Set operation start time
        if data.get('operation_start_time'):
            try:
                vessel.operation_start = datetime.fromisoformat(data['operation_start_time'].replace('Z', '+00:00'))
            except ValueError:
                vessel.operation_start = datetime.utcnow()
        else:
            vessel.operation_start = datetime.utcnow()
        
        # Update vessel zone based on berth
        for zone_id, zone_info in BERTH_CONFIG['zones'].items():
            if berth_id in zone_info['berths']:
                vessel.current_zone = zone_id
                break
        
        vessel.updated_at = datetime.utcnow()
        
        db = get_app_db()
        db.session.commit()
        
        # Log berth assignment
        SyncLog.log_action(
            user_id=current_user.id,
            action='update',
            table_name='berth_assignments',
            record_id=vessel.id,
            data_before=original_data,
            data_after=vessel.to_dict()
        )
        
        # Clear relevant caches
        cache_get, cache_set, cache_delete, get_cache_key = get_cache_functions()
        cache_delete(get_cache_key('berths', '*'))
        cache_delete(get_cache_key('vessels', '*'))
        
        logger.info(f"Berth {berth_id} assigned to vessel {vessel.id} by user {current_user.id}")
        
        return jsonify({
            'message': f'Vessel {vessel.name} successfully assigned to {berth_info["name"]}',
            'assignment': {
                'berth_id': berth_id,
                'berth_name': berth_info['name'],
                'vessel_id': vessel.id,
                'vessel_name': vessel.name,
                'operation_start': vessel.operation_start.isoformat(),
                'berth_side': vessel.berth_side,
                'zone': vessel.current_zone
            }
        })
        
    except Exception as e:
        db = get_app_db()
        db.session.rollback()
        logger.error(f"Assign berth error: {e}")
        return jsonify({'error': 'Failed to assign berth'}), 500

@berth_management_bp.route('/<berth_id>/release', methods=['PUT'])
@login_required
@maritime_access_required(['manager', 'maritime_supervisor', 'port_controller'])
def release_berth(berth_id):
    """
    Release vessel from berth
    PUT /api/maritime/berths/{berth_id}/release
    """
    try:
        # Validate berth exists
        if berth_id not in BERTH_CONFIG['berths']:
            return jsonify({'error': 'Berth not found'}), 404
        
        # Find current occupant
        vessel = Vessel.query.filter_by(
            berth_number=berth_id
        ).filter(
            Vessel.status.in_(['berthed', 'discharging'])
        ).first()
        
        if not vessel:
            return jsonify({'error': f'Berth {berth_id} is not currently occupied'}), 400
        
        data = request.get_json() or {}
        
        # Store original data for logging
        original_data = vessel.to_dict()
        
        # Release berth
        vessel.berth_number = None
        vessel.berth_location = None
        vessel.berth_side = None
        vessel.status = data.get('new_status', 'departed')
        vessel.current_zone = None
        
        # Set departure time
        vessel.departure_time = datetime.utcnow()
        vessel.updated_at = datetime.utcnow()
        
        # Add completion notes if provided
        if data.get('completion_notes'):
            vessel.operation_notes = (vessel.operation_notes or '') + f"\nDeparture: {data['completion_notes']}"
        
        db = get_app_db()
        db.session.commit()
        
        # Log berth release
        SyncLog.log_action(
            user_id=current_user.id,
            action='update',
            table_name='berth_assignments',
            record_id=vessel.id,
            data_before=original_data,
            data_after=vessel.to_dict()
        )
        
        # Clear relevant caches
        cache_get, cache_set, cache_delete, get_cache_key = get_cache_functions()
        cache_delete(get_cache_key('berths', '*'))
        cache_delete(get_cache_key('vessels', '*'))
        
        logger.info(f"Berth {berth_id} released from vessel {vessel.id} by user {current_user.id}")
        
        return jsonify({
            'message': f'Berth {berth_id} successfully released',
            'release_details': {
                'berth_id': berth_id,
                'vessel_id': vessel.id,
                'vessel_name': vessel.name,
                'departure_time': vessel.departure_time.isoformat(),
                'new_status': vessel.status
            }
        })
        
    except Exception as e:
        db = get_app_db()
        db.session.rollback()
        logger.error(f"Release berth error: {e}")
        return jsonify({'error': 'Failed to release berth'}), 500

@berth_management_bp.route('/schedule', methods=['GET'])
@login_required
@maritime_access_required()
def get_berth_schedule():
    """
    Get berth schedule and utilization forecast
    GET /api/maritime/berths/schedule?days=7
    """
    try:
        days = request.args.get('days', 7, type=int)
        start_date = datetime.utcnow()
        end_date = start_date + timedelta(days=days)
        
        # Get current and future vessel assignments
        vessels = Vessel.query.filter(
            Vessel.berth_number.isnot(None)
        ).filter(
            db.or_(
                # Currently berthed vessels
                Vessel.status.in_(['berthed', 'discharging']),
                # Future arrivals
                db.and_(
                    Vessel.arrival_date >= start_date,
                    Vessel.arrival_date <= end_date
                )
            )
        ).order_by(Vessel.arrival_date.asc()).all()
        
        # Build schedule data
        schedule = {
            'period': {
                'start_date': start_date.isoformat(),
                'end_date': end_date.isoformat(),
                'days': days
            },
            'berth_schedules': {},
            'utilization_forecast': [],
            'conflicts': []
        }
        
        # Initialize berth schedules
        for berth_id in BERTH_CONFIG['berths'].keys():
            schedule['berth_schedules'][berth_id] = {
                'berth_info': BERTH_CONFIG['berths'][berth_id],
                'assignments': [],
                'utilization_percentage': 0
            }
        
        # Process vessel assignments
        for vessel in vessels:
            if not vessel.berth_number:
                continue
            
            berth_id = vessel.berth_number
            
            # Calculate assignment period
            assignment_start = vessel.arrival_date or vessel.operation_start or start_date
            
            # Estimate assignment end
            if vessel.status in ['departed', 'completed']:
                assignment_end = vessel.departure_time or vessel.updated_at
            else:
                estimated_completion = MaritimeOperationsHelper.calculate_estimated_completion(vessel.id)
                assignment_end = estimated_completion or (assignment_start + timedelta(hours=vessel.expected_duration or 24))
            
            assignment_data = {
                'vessel_id': vessel.id,
                'vessel_name': vessel.name,
                'start_time': assignment_start.isoformat(),
                'end_time': assignment_end.isoformat(),
                'status': vessel.status,
                'total_vehicles': vessel.total_vehicles,
                'estimated': vessel.status not in ['departed', 'completed']
            }
            
            schedule['berth_schedules'][berth_id]['assignments'].append(assignment_data)
        
        # Calculate utilization forecasts
        current_time = start_date
        while current_time <= end_date:
            occupied_berths = 0
            
            for berth_id, berth_schedule in schedule['berth_schedules'].items():
                is_occupied = False
                for assignment in berth_schedule['assignments']:
                    assignment_start = datetime.fromisoformat(assignment['start_time'].replace('Z', '+00:00'))
                    assignment_end = datetime.fromisoformat(assignment['end_time'].replace('Z', '+00:00'))
                    
                    if assignment_start <= current_time <= assignment_end:
                        is_occupied = True
                        break
                
                if is_occupied:
                    occupied_berths += 1
            
            utilization = (occupied_berths / len(BERTH_CONFIG['berths'])) * 100
            
            schedule['utilization_forecast'].append({
                'timestamp': current_time.isoformat(),
                'occupied_berths': occupied_berths,
                'total_berths': len(BERTH_CONFIG['berths']),
                'utilization_percentage': round(utilization, 2)
            })
            
            current_time += timedelta(hours=1)
        
        # Detect scheduling conflicts
        for berth_id, berth_schedule in schedule['berth_schedules'].items():
            assignments = berth_schedule['assignments']
            for i, assignment1 in enumerate(assignments):
                for assignment2 in assignments[i+1:]:
                    start1 = datetime.fromisoformat(assignment1['start_time'].replace('Z', '+00:00'))
                    end1 = datetime.fromisoformat(assignment1['end_time'].replace('Z', '+00:00'))
                    start2 = datetime.fromisoformat(assignment2['start_time'].replace('Z', '+00:00'))
                    end2 = datetime.fromisoformat(assignment2['end_time'].replace('Z', '+00:00'))
                    
                    # Check for overlap
                    if start1 < end2 and start2 < end1:
                        schedule['conflicts'].append({
                            'berth_id': berth_id,
                            'vessel1': assignment1['vessel_name'],
                            'vessel2': assignment2['vessel_name'],
                            'conflict_start': max(start1, start2).isoformat(),
                            'conflict_end': min(end1, end2).isoformat(),
                            'severity': 'high' if both_confirmed(assignment1, assignment2) else 'medium'
                        })
        
        return jsonify(schedule)
        
    except Exception as e:
        logger.error(f"Get berth schedule error: {e}")
        return jsonify({'error': 'Failed to retrieve berth schedule'}), 500

@berth_management_bp.route('/optimize', methods=['POST'])
@login_required
@maritime_access_required(['manager', 'maritime_supervisor'])
def optimize_berth_allocation():
    """
    Optimize berth allocations based on vessel requirements
    POST /api/maritime/berths/optimize
    """
    try:
        data = request.get_json()
        
        # Get pending vessel assignments
        pending_vessels = data.get('vessels', [])
        
        if not pending_vessels:
            # Get vessels that need berth assignment
            vessels_query = Vessel.query.filter(
                Vessel.berth_number.is_(None),
                Vessel.status.in_(['arriving', 'pending'])
            ).order_by(Vessel.arrival_date.asc()).all()
            
            pending_vessels = [
                {
                    'vessel_id': v.id,
                    'vessel_name': v.name,
                    'length': v.length or 150,
                    'beam': v.beam or 25,
                    'draft': v.draft or 8,
                    'total_vehicles': v.total_vehicles or 500,
                    'arrival_date': v.arrival_date.isoformat() if v.arrival_date else None,
                    'priority': data.get('default_priority', 'medium')
                }
                for v in vessels_query
            ]
        
        # Run optimization algorithm
        optimization_result = run_berth_optimization(pending_vessels)
        
        return jsonify({
            'optimization_result': optimization_result,
            'recommendations': generate_berth_recommendations(optimization_result),
            'generated_at': datetime.utcnow().isoformat()
        })
        
    except Exception as e:
        logger.error(f"Optimize berth allocation error: {e}")
        return jsonify({'error': 'Failed to optimize berth allocation'}), 500

@berth_management_bp.route('/analytics', methods=['GET'])
@login_required
@maritime_access_required()
def get_berth_analytics():
    """
    Get berth utilization and performance analytics
    GET /api/maritime/berths/analytics?period=30
    """
    try:
        period_days = request.args.get('period', 30, type=int)
        start_date = datetime.utcnow() - timedelta(days=period_days)
        
        # Get vessels in the analysis period
        vessels = Vessel.query.filter(
            Vessel.berth_number.isnot(None),
            Vessel.arrival_date >= start_date
        ).all()
        
        analytics = {
            'period': {
                'start_date': start_date.isoformat(),
                'end_date': datetime.utcnow().isoformat(),
                'days': period_days
            },
            'utilization_metrics': {
                'average_utilization': 0,
                'peak_utilization': 0,
                'total_vessel_days': 0,
                'total_berth_days': 0
            },
            'berth_performance': {},
            'efficiency_metrics': {
                'average_turnaround_time': 0,
                'average_vehicles_per_day': 0,
                'total_vehicles_processed': 0
            },
            'zone_analytics': {}
        }
        
        # Calculate berth-specific performance
        for berth_id, berth_info in BERTH_CONFIG['berths'].items():
            berth_vessels = [v for v in vessels if v.berth_number == berth_id]
            
            if berth_vessels:
                # Calculate average turnaround time
                turnaround_times = []
                total_vehicles = 0
                
                for vessel in berth_vessels:
                    if vessel.arrival_date and vessel.departure_time:
                        turnaround = (vessel.departure_time - vessel.arrival_date).total_seconds() / 3600
                        turnaround_times.append(turnaround)
                    
                    total_vehicles += vessel.total_vehicles or 0
                
                analytics['berth_performance'][berth_id] = {
                    'berth_name': berth_info['name'],
                    'total_vessels': len(berth_vessels),
                    'total_vehicles_processed': total_vehicles,
                    'average_turnaround_hours': sum(turnaround_times) / len(turnaround_times) if turnaround_times else 0,
                    'utilization_percentage': calculate_berth_utilization(berth_id, vessels, period_days)
                }
        
        # Calculate zone analytics
        for zone_id, zone_info in BERTH_CONFIG['zones'].items():
            zone_vessels = [v for v in vessels if v.current_zone == zone_id]
            zone_berths = zone_info['berths']
            
            analytics['zone_analytics'][zone_id] = {
                'zone_name': zone_info['name'],
                'total_vessels': len(zone_vessels),
                'total_vehicles_processed': sum(v.total_vehicles or 0 for v in zone_vessels),
                'berths_count': len(zone_berths),
                'average_utilization': sum(
                    analytics['berth_performance'].get(berth_id, {}).get('utilization_percentage', 0)
                    for berth_id in zone_berths
                ) / len(zone_berths) if zone_berths else 0
            }
        
        # Calculate overall metrics
        all_turnaround_times = []
        total_vehicles_all = 0
        
        for vessel in vessels:
            if vessel.arrival_date and vessel.departure_time:
                turnaround = (vessel.departure_time - vessel.arrival_date).total_seconds() / 3600
                all_turnaround_times.append(turnaround)
            
            total_vehicles_all += vessel.total_vehicles or 0
        
        analytics['efficiency_metrics']['average_turnaround_time'] = (
            sum(all_turnaround_times) / len(all_turnaround_times) if all_turnaround_times else 0
        )
        analytics['efficiency_metrics']['total_vehicles_processed'] = total_vehicles_all
        analytics['efficiency_metrics']['average_vehicles_per_day'] = total_vehicles_all / period_days if period_days > 0 else 0
        
        # Calculate utilization metrics
        total_berth_capacity = len(BERTH_CONFIG['berths']) * period_days * 24  # berth-hours
        total_occupied_hours = sum(
            analytics['berth_performance'].get(berth_id, {}).get('utilization_percentage', 0) * period_days * 24 / 100
            for berth_id in BERTH_CONFIG['berths'].keys()
        )
        
        analytics['utilization_metrics']['average_utilization'] = (total_occupied_hours / total_berth_capacity) * 100 if total_berth_capacity > 0 else 0
        analytics['utilization_metrics']['total_berth_days'] = len(BERTH_CONFIG['berths']) * period_days
        analytics['utilization_metrics']['total_vessel_days'] = len(vessels)
        
        return jsonify(analytics)
        
    except Exception as e:
        logger.error(f"Get berth analytics error: {e}")
        return jsonify({'error': 'Failed to generate berth analytics'}), 500

# Helper functions

def both_confirmed(assignment1, assignment2):
    """Check if both assignments are confirmed (not estimated)"""
    return not assignment1.get('estimated', False) and not assignment2.get('estimated', False)

def calculate_berth_utilization(berth_id, vessels, period_days):
    """Calculate utilization percentage for a specific berth"""
    berth_vessels = [v for v in vessels if v.berth_number == berth_id]
    
    total_occupied_hours = 0
    for vessel in berth_vessels:
        if vessel.arrival_date:
            departure = vessel.departure_time or datetime.utcnow()
            occupied_hours = (departure - vessel.arrival_date).total_seconds() / 3600
            total_occupied_hours += occupied_hours
    
    total_available_hours = period_days * 24
    return (total_occupied_hours / total_available_hours) * 100 if total_available_hours > 0 else 0

def run_berth_optimization(pending_vessels):
    """Run berth allocation optimization algorithm"""
    # Simple optimization algorithm - can be enhanced with more sophisticated logic
    optimization_result = {
        'optimal_assignments': [],
        'conflicts': [],
        'efficiency_score': 0
    }
    
    # Get currently available berths
    occupied_berths = set(
        vessel.berth_number for vessel in Vessel.query.filter(
            Vessel.berth_number.isnot(None),
            Vessel.status.in_(['berthed', 'discharging'])
        ).all()
    )
    
    available_berths = [
        berth_id for berth_id in BERTH_CONFIG['berths'].keys()
        if berth_id not in occupied_berths
    ]
    
    # Score and assign vessels to berths
    for vessel_data in pending_vessels:
        best_berth = None
        best_score = -1
        
        for berth_id in available_berths:
            berth_info = BERTH_CONFIG['berths'][berth_id]
            
            # Calculate compatibility score
            score = calculate_compatibility_score(vessel_data, berth_info)
            
            if score > best_score:
                best_score = score
                best_berth = berth_id
        
        if best_berth:
            optimization_result['optimal_assignments'].append({
                'vessel_id': vessel_data['vessel_id'],
                'vessel_name': vessel_data['vessel_name'],
                'recommended_berth': best_berth,
                'compatibility_score': best_score,
                'reasons': get_assignment_reasons(vessel_data, BERTH_CONFIG['berths'][best_berth])
            })
            available_berths.remove(best_berth)
        else:
            optimization_result['conflicts'].append({
                'vessel_id': vessel_data['vessel_id'],
                'vessel_name': vessel_data['vessel_name'],
                'issue': 'No suitable berth available',
                'suggestions': ['Wait for berth to become available', 'Consider alternative arrangements']
            })
    
    # Calculate efficiency score
    optimization_result['efficiency_score'] = calculate_optimization_efficiency(optimization_result)
    
    return optimization_result

def calculate_compatibility_score(vessel_data, berth_info):
    """Calculate compatibility score between vessel and berth"""
    score = 100
    
    # Physical constraints
    if vessel_data['length'] > berth_info['max_length']:
        return 0  # Hard constraint
    if vessel_data['beam'] > berth_info['max_beam']:
        return 0  # Hard constraint
    if vessel_data['draft'] > berth_info['depth']:
        return 0  # Hard constraint
    
    # Capacity utilization (prefer efficient use)
    capacity_utilization = vessel_data['total_vehicles'] / berth_info['capacity']
    if capacity_utilization > 1:
        score -= 30  # Over capacity penalty
    elif capacity_utilization < 0.3:
        score -= 10  # Under-utilization penalty
    else:
        score += (capacity_utilization - 0.3) * 20  # Bonus for good utilization
    
    # Size efficiency (prefer good fit)
    length_efficiency = vessel_data['length'] / berth_info['max_length']
    score += length_efficiency * 10
    
    return max(0, score)

def get_assignment_reasons(vessel_data, berth_info):
    """Get reasons for berth assignment recommendation"""
    reasons = []
    
    # Physical compatibility
    reasons.append(f"Vessel fits berth dimensions ({vessel_data['length']}m < {berth_info['max_length']}m)")
    
    # Capacity utilization
    utilization = vessel_data['total_vehicles'] / berth_info['capacity'] * 100
    reasons.append(f"Good capacity utilization ({utilization:.1f}%)")
    
    # Available facilities
    if berth_info['facilities']:
        reasons.append(f"Available facilities: {', '.join(berth_info['facilities'])}")
    
    return reasons

def calculate_optimization_efficiency(optimization_result):
    """Calculate overall efficiency score for the optimization"""
    if not optimization_result['optimal_assignments']:
        return 0
    
    total_score = sum(
        assignment['compatibility_score'] 
        for assignment in optimization_result['optimal_assignments']
    )
    
    avg_score = total_score / len(optimization_result['optimal_assignments'])
    
    # Penalize conflicts
    conflict_penalty = len(optimization_result['conflicts']) * 10
    
    return max(0, avg_score - conflict_penalty)

def generate_berth_recommendations(optimization_result):
    """Generate actionable recommendations from optimization results"""
    recommendations = []
    
    # Successful assignments
    for assignment in optimization_result['optimal_assignments']:
        recommendations.append({
            'type': 'assignment',
            'priority': 'high',
            'action': f"Assign {assignment['vessel_name']} to {assignment['recommended_berth']}",
            'rationale': assignment['reasons'][0] if assignment['reasons'] else 'Optimal compatibility'
        })
    
    # Conflict resolutions
    for conflict in optimization_result['conflicts']:
        recommendations.append({
            'type': 'conflict',
            'priority': 'urgent',
            'action': f"Resolve assignment for {conflict['vessel_name']}",
            'rationale': conflict['issue'],
            'suggestions': conflict['suggestions']
        })
    
    # General optimization suggestions
    if optimization_result['efficiency_score'] < 70:
        recommendations.append({
            'type': 'optimization',
            'priority': 'medium',
            'action': 'Review berth allocation strategy',
            'rationale': f"Current efficiency score is {optimization_result['efficiency_score']:.1f}%"
        })
    
=======
"""
Maritime Berth Management API - Berth allocation and management
Handles berth assignments, scheduling, and port resource management
"""

from flask import Blueprint, request, jsonify
from flask_login import login_required, current_user
from datetime import datetime, timedelta
import structlog
import json

# Access app components via current_app or direct import
def get_app_db():
    import app
    return app.db

def get_cache_functions():
    import app
    return app.cache_get, app.cache_set, app.cache_delete, app.get_cache_key

from models.models.vessel import Vessel
from models.models.maritime_models import MaritimeOperationsHelper
from models.models.sync_log import SyncLog

logger = structlog.get_logger()

berth_management_bp = Blueprint('berth_management', __name__)

# Define berth configuration (this could be moved to database in future)
BERTH_CONFIG = {
    'berths': {
        'B1': {
            'name': 'Berth 1',
            'zone': 'BRV',
            'max_length': 200,
            'max_beam': 32,
            'depth': 12,
            'facilities': ['crane', 'power', 'water'],
            'capacity': 1000
        },
        'B2': {
            'name': 'Berth 2',
            'zone': 'ZEE',
            'max_length': 180,
            'max_beam': 28,
            'depth': 10,
            'facilities': ['crane', 'power'],
            'capacity': 800
        },
        'B3': {
            'name': 'Berth 3',
            'zone': 'SOU',
            'max_length': 220,
            'max_beam': 35,
            'depth': 14,
            'facilities': ['crane', 'power', 'water', 'fuel'],
            'capacity': 1200
        },
        'B4': {
            'name': 'Berth 4',
            'zone': 'BRV',
            'max_length': 190,
            'max_beam': 30,
            'depth': 11,
            'facilities': ['power', 'water'],
            'capacity': 900
        }
    },
    'zones': {
        'BRV': {
            'name': 'Bravo Zone',
            'description': 'Primary cargo operations zone',
            'berths': ['B1', 'B4']
        },
        'ZEE': {
            'name': 'Zulu Zone', 
            'description': 'Secondary operations zone',
            'berths': ['B2']
        },
        'SOU': {
            'name': 'South Zone',
            'description': 'Heavy cargo operations zone',
            'berths': ['B3']
        }
    }
}

# Maritime role validation decorator
def maritime_access_required(required_roles=None):
    """Decorator to check maritime-specific role permissions"""
    if required_roles is None:
        required_roles = ['manager', 'maritime_supervisor', 'port_controller']
    
    def decorator(f):
        def wrapper(*args, **kwargs):
            if not current_user.is_authenticated:
                return jsonify({'error': 'Authentication required'}), 401
            
            # Allow managers full access
            if current_user.is_manager():
                return f(*args, **kwargs)
            
            # Check specific maritime roles
            user_role = getattr(current_user, 'maritime_role', current_user.role)
            if user_role not in required_roles:
                return jsonify({'error': 'Insufficient maritime permissions'}), 403
            
            return f(*args, **kwargs)
        
        wrapper.__name__ = f.__name__
        return wrapper
    return decorator

@berth_management_bp.route('/', methods=['GET'])
@login_required
@maritime_access_required()
def get_berths():
    """
    Get all berths with current status and assignments
    GET /api/maritime/berths/
    """
    try:
        # Get current vessel assignments
        assigned_vessels = Vessel.query.filter(
            Vessel.berth_number.isnot(None),
            Vessel.status.in_(['berthed', 'discharging'])
        ).all()
        
        # Build berth status map
        berth_assignments = {}
        for vessel in assigned_vessels:
            berth_assignments[vessel.berth_number] = {
                'vessel_id': vessel.id,
                'vessel_name': vessel.name,
                'vessel_type': vessel.vessel_type,
                'arrival_date': vessel.arrival_date.isoformat() if vessel.arrival_date else None,
                'status': vessel.status,
                'total_vehicles': vessel.total_vehicles,
                'berth_side': vessel.berth_side,
                'operation_start': vessel.operation_start.isoformat() if vessel.operation_start else None,
                'estimated_completion': None
            }
            
            # Calculate estimated completion
            estimated_completion = MaritimeOperationsHelper.calculate_estimated_completion(vessel.id)
            if estimated_completion:
                berth_assignments[vessel.berth_number]['estimated_completion'] = estimated_completion.isoformat()
        
        # Build comprehensive berth data
        berths_data = []
        for berth_id, berth_info in BERTH_CONFIG['berths'].items():
            berth_data = {
                'berth_id': berth_id,
                'berth_info': berth_info,
                'status': 'available',
                'assignment': None,
                'utilization': {
                    'current_capacity_used': 0,
                    'capacity_percentage': 0
                }
            }
            
            # Add assignment if exists
            if berth_id in berth_assignments:
                berth_data['status'] = 'occupied'
                berth_data['assignment'] = berth_assignments[berth_id]
                
                # Calculate utilization
                vessel_capacity = berth_assignments[berth_id]['total_vehicles'] or 0
                max_capacity = berth_info['capacity']
                berth_data['utilization']['current_capacity_used'] = vessel_capacity
                berth_data['utilization']['capacity_percentage'] = (vessel_capacity / max_capacity) * 100 if max_capacity > 0 else 0
            
            berths_data.append(berth_data)
        
        # Calculate overall port statistics
        port_stats = {
            'total_berths': len(BERTH_CONFIG['berths']),
            'occupied_berths': len(berth_assignments),
            'available_berths': len(BERTH_CONFIG['berths']) - len(berth_assignments),
            'utilization_percentage': (len(berth_assignments) / len(BERTH_CONFIG['berths'])) * 100,
            'total_vessels_berthed': len(assigned_vessels)
        }
        
        return jsonify({
            'berths': berths_data,
            'port_statistics': port_stats,
            'zones': BERTH_CONFIG['zones'],
            'timestamp': datetime.utcnow().isoformat()
        })
        
    except Exception as e:
        logger.error(f"Get berths error: {e}")
        return jsonify({'error': 'Failed to retrieve berth information'}), 500

@berth_management_bp.route('/<berth_id>', methods=['GET'])
@login_required
@maritime_access_required()
def get_berth(berth_id):
    """
    Get specific berth details
    GET /api/maritime/berths/{berth_id}
    """
    try:
        # Validate berth exists
        if berth_id not in BERTH_CONFIG['berths']:
            return jsonify({'error': 'Berth not found'}), 404
        
        berth_info = BERTH_CONFIG['berths'][berth_id]
        
        # Get current assignment
        current_vessel = Vessel.query.filter_by(
            berth_number=berth_id
        ).filter(
            Vessel.status.in_(['berthed', 'discharging'])
        ).first()
        
        berth_data = {
            'berth_id': berth_id,
            'berth_info': berth_info,
            'status': 'occupied' if current_vessel else 'available',
            'current_assignment': None,
            'assignment_history': [],
            'upcoming_reservations': []
        }
        
        # Add current assignment details
        if current_vessel:
            berth_data['current_assignment'] = {
                'vessel_id': current_vessel.id,
                'vessel_name': current_vessel.name,
                'vessel_details': current_vessel.to_dict(),
                'berthed_since': current_vessel.operation_start.isoformat() if current_vessel.operation_start else None,
                'estimated_completion': None,
                'zone_summary': MaritimeOperationsHelper.get_zone_summary(current_vessel.id)
            }
            
            # Calculate estimated completion
            estimated_completion = MaritimeOperationsHelper.calculate_estimated_completion(current_vessel.id)
            if estimated_completion:
                berth_data['current_assignment']['estimated_completion'] = estimated_completion.isoformat()
        
        # Get assignment history (last 10 vessels)
        historical_vessels = Vessel.query.filter_by(
            berth_number=berth_id
        ).filter(
            Vessel.status.in_(['departed', 'completed'])
        ).order_by(
            Vessel.updated_at.desc()
        ).limit(10).all()
        
        berth_data['assignment_history'] = [
            {
                'vessel_id': vessel.id,
                'vessel_name': vessel.name,
                'arrival_date': vessel.arrival_date.isoformat() if vessel.arrival_date else None,
                'departure_date': vessel.updated_at.isoformat() if vessel.updated_at else None,
                'total_vehicles': vessel.total_vehicles,
                'status': vessel.status
            }
            for vessel in historical_vessels
        ]
        
        # Get upcoming reservations (vessels with future arrival dates)
        upcoming_vessels = Vessel.query.filter_by(
            berth_number=berth_id
        ).filter(
            Vessel.status == 'arriving',
            Vessel.arrival_date > datetime.utcnow()
        ).order_by(
            Vessel.arrival_date.asc()
        ).limit(5).all()
        
        berth_data['upcoming_reservations'] = [
            {
                'vessel_id': vessel.id,
                'vessel_name': vessel.name,
                'arrival_date': vessel.arrival_date.isoformat() if vessel.arrival_date else None,
                'estimated_duration': vessel.expected_duration,
                'total_vehicles': vessel.total_vehicles
            }
            for vessel in upcoming_vessels
        ]
        
        return jsonify(berth_data)
        
    except Exception as e:
        logger.error(f"Get berth error: {e}")
        return jsonify({'error': 'Failed to retrieve berth details'}), 500

@berth_management_bp.route('/<berth_id>/assign', methods=['PUT'])
@login_required
@maritime_access_required(['manager', 'maritime_supervisor', 'port_controller'])
def assign_berth(berth_id):
    """
    Assign vessel to berth
    PUT /api/maritime/berths/{berth_id}/assign
    """
    try:
        # Validate berth exists
        if berth_id not in BERTH_CONFIG['berths']:
            return jsonify({'error': 'Berth not found'}), 404
        
        data = request.get_json()
        
        # Validate required fields
        required_fields = ['vessel_id']
        for field in required_fields:
            if not data.get(field):
                return jsonify({'error': f'{field} is required'}), 400
        
        vessel_id = data['vessel_id']
        vessel = Vessel.query.get(vessel_id)
        if not vessel:
            return jsonify({'error': 'Vessel not found'}), 404
        
        # Check if berth is available
        current_occupant = Vessel.query.filter_by(
            berth_number=berth_id
        ).filter(
            Vessel.status.in_(['berthed', 'discharging'])
        ).first()
        
        if current_occupant and current_occupant.id != vessel_id:
            return jsonify({
                'error': f'Berth {berth_id} is currently occupied by vessel {current_occupant.name}'
            }), 409
        
        # Validate vessel fits berth specifications
        berth_info = BERTH_CONFIG['berths'][berth_id]
        vessel_length = vessel.length or 0
        vessel_beam = vessel.beam or 0
        vessel_draft = vessel.draft or 0
        
        if vessel_length > berth_info['max_length']:
            return jsonify({
                'error': f'Vessel length ({vessel_length}m) exceeds berth maximum ({berth_info["max_length"]}m)'
            }), 400
        
        if vessel_beam > berth_info['max_beam']:
            return jsonify({
                'error': f'Vessel beam ({vessel_beam}m) exceeds berth maximum ({berth_info["max_beam"]}m)'
            }), 400
        
        if vessel_draft > berth_info['depth']:
            return jsonify({
                'error': f'Vessel draft ({vessel_draft}m) exceeds berth depth ({berth_info["depth"]}m)'
            }), 400
        
        # Store original data for logging
        original_data = vessel.to_dict()
        
        # Assign berth to vessel
        vessel.berth_number = berth_id
        vessel.berth_location = berth_info['name']
        vessel.berth_side = data.get('berth_side', 'port')
        vessel.status = 'berthed'
        
        # Set operation start time
        if data.get('operation_start_time'):
            try:
                vessel.operation_start = datetime.fromisoformat(data['operation_start_time'].replace('Z', '+00:00'))
            except ValueError:
                vessel.operation_start = datetime.utcnow()
        else:
            vessel.operation_start = datetime.utcnow()
        
        # Update vessel zone based on berth
        for zone_id, zone_info in BERTH_CONFIG['zones'].items():
            if berth_id in zone_info['berths']:
                vessel.current_zone = zone_id
                break
        
        vessel.updated_at = datetime.utcnow()
        
        db = get_app_db()
        db.session.commit()
        
        # Log berth assignment
        SyncLog.log_action(
            user_id=current_user.id,
            action='update',
            table_name='berth_assignments',
            record_id=vessel.id,
            data_before=original_data,
            data_after=vessel.to_dict()
        )
        
        # Clear relevant caches
        cache_get, cache_set, cache_delete, get_cache_key = get_cache_functions()
        cache_delete(get_cache_key('berths', '*'))
        cache_delete(get_cache_key('vessels', '*'))
        
        logger.info(f"Berth {berth_id} assigned to vessel {vessel.id} by user {current_user.id}")
        
        return jsonify({
            'message': f'Vessel {vessel.name} successfully assigned to {berth_info["name"]}',
            'assignment': {
                'berth_id': berth_id,
                'berth_name': berth_info['name'],
                'vessel_id': vessel.id,
                'vessel_name': vessel.name,
                'operation_start': vessel.operation_start.isoformat(),
                'berth_side': vessel.berth_side,
                'zone': vessel.current_zone
            }
        })
        
    except Exception as e:
        db = get_app_db()
        db.session.rollback()
        logger.error(f"Assign berth error: {e}")
        return jsonify({'error': 'Failed to assign berth'}), 500

@berth_management_bp.route('/<berth_id>/release', methods=['PUT'])
@login_required
@maritime_access_required(['manager', 'maritime_supervisor', 'port_controller'])
def release_berth(berth_id):
    """
    Release vessel from berth
    PUT /api/maritime/berths/{berth_id}/release
    """
    try:
        # Validate berth exists
        if berth_id not in BERTH_CONFIG['berths']:
            return jsonify({'error': 'Berth not found'}), 404
        
        # Find current occupant
        vessel = Vessel.query.filter_by(
            berth_number=berth_id
        ).filter(
            Vessel.status.in_(['berthed', 'discharging'])
        ).first()
        
        if not vessel:
            return jsonify({'error': f'Berth {berth_id} is not currently occupied'}), 400
        
        data = request.get_json() or {}
        
        # Store original data for logging
        original_data = vessel.to_dict()
        
        # Release berth
        vessel.berth_number = None
        vessel.berth_location = None
        vessel.berth_side = None
        vessel.status = data.get('new_status', 'departed')
        vessel.current_zone = None
        
        # Set departure time
        vessel.departure_time = datetime.utcnow()
        vessel.updated_at = datetime.utcnow()
        
        # Add completion notes if provided
        if data.get('completion_notes'):
            vessel.operation_notes = (vessel.operation_notes or '') + f"\nDeparture: {data['completion_notes']}"
        
        db = get_app_db()
        db.session.commit()
        
        # Log berth release
        SyncLog.log_action(
            user_id=current_user.id,
            action='update',
            table_name='berth_assignments',
            record_id=vessel.id,
            data_before=original_data,
            data_after=vessel.to_dict()
        )
        
        # Clear relevant caches
        cache_get, cache_set, cache_delete, get_cache_key = get_cache_functions()
        cache_delete(get_cache_key('berths', '*'))
        cache_delete(get_cache_key('vessels', '*'))
        
        logger.info(f"Berth {berth_id} released from vessel {vessel.id} by user {current_user.id}")
        
        return jsonify({
            'message': f'Berth {berth_id} successfully released',
            'release_details': {
                'berth_id': berth_id,
                'vessel_id': vessel.id,
                'vessel_name': vessel.name,
                'departure_time': vessel.departure_time.isoformat(),
                'new_status': vessel.status
            }
        })
        
    except Exception as e:
        db = get_app_db()
        db.session.rollback()
        logger.error(f"Release berth error: {e}")
        return jsonify({'error': 'Failed to release berth'}), 500

@berth_management_bp.route('/schedule', methods=['GET'])
@login_required
@maritime_access_required()
def get_berth_schedule():
    """
    Get berth schedule and utilization forecast
    GET /api/maritime/berths/schedule?days=7
    """
    try:
        days = request.args.get('days', 7, type=int)
        start_date = datetime.utcnow()
        end_date = start_date + timedelta(days=days)
        
        # Get current and future vessel assignments
        vessels = Vessel.query.filter(
            Vessel.berth_number.isnot(None)
        ).filter(
            db.or_(
                # Currently berthed vessels
                Vessel.status.in_(['berthed', 'discharging']),
                # Future arrivals
                db.and_(
                    Vessel.arrival_date >= start_date,
                    Vessel.arrival_date <= end_date
                )
            )
        ).order_by(Vessel.arrival_date.asc()).all()
        
        # Build schedule data
        schedule = {
            'period': {
                'start_date': start_date.isoformat(),
                'end_date': end_date.isoformat(),
                'days': days
            },
            'berth_schedules': {},
            'utilization_forecast': [],
            'conflicts': []
        }
        
        # Initialize berth schedules
        for berth_id in BERTH_CONFIG['berths'].keys():
            schedule['berth_schedules'][berth_id] = {
                'berth_info': BERTH_CONFIG['berths'][berth_id],
                'assignments': [],
                'utilization_percentage': 0
            }
        
        # Process vessel assignments
        for vessel in vessels:
            if not vessel.berth_number:
                continue
            
            berth_id = vessel.berth_number
            
            # Calculate assignment period
            assignment_start = vessel.arrival_date or vessel.operation_start or start_date
            
            # Estimate assignment end
            if vessel.status in ['departed', 'completed']:
                assignment_end = vessel.departure_time or vessel.updated_at
            else:
                estimated_completion = MaritimeOperationsHelper.calculate_estimated_completion(vessel.id)
                assignment_end = estimated_completion or (assignment_start + timedelta(hours=vessel.expected_duration or 24))
            
            assignment_data = {
                'vessel_id': vessel.id,
                'vessel_name': vessel.name,
                'start_time': assignment_start.isoformat(),
                'end_time': assignment_end.isoformat(),
                'status': vessel.status,
                'total_vehicles': vessel.total_vehicles,
                'estimated': vessel.status not in ['departed', 'completed']
            }
            
            schedule['berth_schedules'][berth_id]['assignments'].append(assignment_data)
        
        # Calculate utilization forecasts
        current_time = start_date
        while current_time <= end_date:
            occupied_berths = 0
            
            for berth_id, berth_schedule in schedule['berth_schedules'].items():
                is_occupied = False
                for assignment in berth_schedule['assignments']:
                    assignment_start = datetime.fromisoformat(assignment['start_time'].replace('Z', '+00:00'))
                    assignment_end = datetime.fromisoformat(assignment['end_time'].replace('Z', '+00:00'))
                    
                    if assignment_start <= current_time <= assignment_end:
                        is_occupied = True
                        break
                
                if is_occupied:
                    occupied_berths += 1
            
            utilization = (occupied_berths / len(BERTH_CONFIG['berths'])) * 100
            
            schedule['utilization_forecast'].append({
                'timestamp': current_time.isoformat(),
                'occupied_berths': occupied_berths,
                'total_berths': len(BERTH_CONFIG['berths']),
                'utilization_percentage': round(utilization, 2)
            })
            
            current_time += timedelta(hours=1)
        
        # Detect scheduling conflicts
        for berth_id, berth_schedule in schedule['berth_schedules'].items():
            assignments = berth_schedule['assignments']
            for i, assignment1 in enumerate(assignments):
                for assignment2 in assignments[i+1:]:
                    start1 = datetime.fromisoformat(assignment1['start_time'].replace('Z', '+00:00'))
                    end1 = datetime.fromisoformat(assignment1['end_time'].replace('Z', '+00:00'))
                    start2 = datetime.fromisoformat(assignment2['start_time'].replace('Z', '+00:00'))
                    end2 = datetime.fromisoformat(assignment2['end_time'].replace('Z', '+00:00'))
                    
                    # Check for overlap
                    if start1 < end2 and start2 < end1:
                        schedule['conflicts'].append({
                            'berth_id': berth_id,
                            'vessel1': assignment1['vessel_name'],
                            'vessel2': assignment2['vessel_name'],
                            'conflict_start': max(start1, start2).isoformat(),
                            'conflict_end': min(end1, end2).isoformat(),
                            'severity': 'high' if both_confirmed(assignment1, assignment2) else 'medium'
                        })
        
        return jsonify(schedule)
        
    except Exception as e:
        logger.error(f"Get berth schedule error: {e}")
        return jsonify({'error': 'Failed to retrieve berth schedule'}), 500

@berth_management_bp.route('/optimize', methods=['POST'])
@login_required
@maritime_access_required(['manager', 'maritime_supervisor'])
def optimize_berth_allocation():
    """
    Optimize berth allocations based on vessel requirements
    POST /api/maritime/berths/optimize
    """
    try:
        data = request.get_json()
        
        # Get pending vessel assignments
        pending_vessels = data.get('vessels', [])
        
        if not pending_vessels:
            # Get vessels that need berth assignment
            vessels_query = Vessel.query.filter(
                Vessel.berth_number.is_(None),
                Vessel.status.in_(['arriving', 'pending'])
            ).order_by(Vessel.arrival_date.asc()).all()
            
            pending_vessels = [
                {
                    'vessel_id': v.id,
                    'vessel_name': v.name,
                    'length': v.length or 150,
                    'beam': v.beam or 25,
                    'draft': v.draft or 8,
                    'total_vehicles': v.total_vehicles or 500,
                    'arrival_date': v.arrival_date.isoformat() if v.arrival_date else None,
                    'priority': data.get('default_priority', 'medium')
                }
                for v in vessels_query
            ]
        
        # Run optimization algorithm
        optimization_result = run_berth_optimization(pending_vessels)
        
        return jsonify({
            'optimization_result': optimization_result,
            'recommendations': generate_berth_recommendations(optimization_result),
            'generated_at': datetime.utcnow().isoformat()
        })
        
    except Exception as e:
        logger.error(f"Optimize berth allocation error: {e}")
        return jsonify({'error': 'Failed to optimize berth allocation'}), 500

@berth_management_bp.route('/analytics', methods=['GET'])
@login_required
@maritime_access_required()
def get_berth_analytics():
    """
    Get berth utilization and performance analytics
    GET /api/maritime/berths/analytics?period=30
    """
    try:
        period_days = request.args.get('period', 30, type=int)
        start_date = datetime.utcnow() - timedelta(days=period_days)
        
        # Get vessels in the analysis period
        vessels = Vessel.query.filter(
            Vessel.berth_number.isnot(None),
            Vessel.arrival_date >= start_date
        ).all()
        
        analytics = {
            'period': {
                'start_date': start_date.isoformat(),
                'end_date': datetime.utcnow().isoformat(),
                'days': period_days
            },
            'utilization_metrics': {
                'average_utilization': 0,
                'peak_utilization': 0,
                'total_vessel_days': 0,
                'total_berth_days': 0
            },
            'berth_performance': {},
            'efficiency_metrics': {
                'average_turnaround_time': 0,
                'average_vehicles_per_day': 0,
                'total_vehicles_processed': 0
            },
            'zone_analytics': {}
        }
        
        # Calculate berth-specific performance
        for berth_id, berth_info in BERTH_CONFIG['berths'].items():
            berth_vessels = [v for v in vessels if v.berth_number == berth_id]
            
            if berth_vessels:
                # Calculate average turnaround time
                turnaround_times = []
                total_vehicles = 0
                
                for vessel in berth_vessels:
                    if vessel.arrival_date and vessel.departure_time:
                        turnaround = (vessel.departure_time - vessel.arrival_date).total_seconds() / 3600
                        turnaround_times.append(turnaround)
                    
                    total_vehicles += vessel.total_vehicles or 0
                
                analytics['berth_performance'][berth_id] = {
                    'berth_name': berth_info['name'],
                    'total_vessels': len(berth_vessels),
                    'total_vehicles_processed': total_vehicles,
                    'average_turnaround_hours': sum(turnaround_times) / len(turnaround_times) if turnaround_times else 0,
                    'utilization_percentage': calculate_berth_utilization(berth_id, vessels, period_days)
                }
        
        # Calculate zone analytics
        for zone_id, zone_info in BERTH_CONFIG['zones'].items():
            zone_vessels = [v for v in vessels if v.current_zone == zone_id]
            zone_berths = zone_info['berths']
            
            analytics['zone_analytics'][zone_id] = {
                'zone_name': zone_info['name'],
                'total_vessels': len(zone_vessels),
                'total_vehicles_processed': sum(v.total_vehicles or 0 for v in zone_vessels),
                'berths_count': len(zone_berths),
                'average_utilization': sum(
                    analytics['berth_performance'].get(berth_id, {}).get('utilization_percentage', 0)
                    for berth_id in zone_berths
                ) / len(zone_berths) if zone_berths else 0
            }
        
        # Calculate overall metrics
        all_turnaround_times = []
        total_vehicles_all = 0
        
        for vessel in vessels:
            if vessel.arrival_date and vessel.departure_time:
                turnaround = (vessel.departure_time - vessel.arrival_date).total_seconds() / 3600
                all_turnaround_times.append(turnaround)
            
            total_vehicles_all += vessel.total_vehicles or 0
        
        analytics['efficiency_metrics']['average_turnaround_time'] = (
            sum(all_turnaround_times) / len(all_turnaround_times) if all_turnaround_times else 0
        )
        analytics['efficiency_metrics']['total_vehicles_processed'] = total_vehicles_all
        analytics['efficiency_metrics']['average_vehicles_per_day'] = total_vehicles_all / period_days if period_days > 0 else 0
        
        # Calculate utilization metrics
        total_berth_capacity = len(BERTH_CONFIG['berths']) * period_days * 24  # berth-hours
        total_occupied_hours = sum(
            analytics['berth_performance'].get(berth_id, {}).get('utilization_percentage', 0) * period_days * 24 / 100
            for berth_id in BERTH_CONFIG['berths'].keys()
        )
        
        analytics['utilization_metrics']['average_utilization'] = (total_occupied_hours / total_berth_capacity) * 100 if total_berth_capacity > 0 else 0
        analytics['utilization_metrics']['total_berth_days'] = len(BERTH_CONFIG['berths']) * period_days
        analytics['utilization_metrics']['total_vessel_days'] = len(vessels)
        
        return jsonify(analytics)
        
    except Exception as e:
        logger.error(f"Get berth analytics error: {e}")
        return jsonify({'error': 'Failed to generate berth analytics'}), 500

# Helper functions

def both_confirmed(assignment1, assignment2):
    """Check if both assignments are confirmed (not estimated)"""
    return not assignment1.get('estimated', False) and not assignment2.get('estimated', False)

def calculate_berth_utilization(berth_id, vessels, period_days):
    """Calculate utilization percentage for a specific berth"""
    berth_vessels = [v for v in vessels if v.berth_number == berth_id]
    
    total_occupied_hours = 0
    for vessel in berth_vessels:
        if vessel.arrival_date:
            departure = vessel.departure_time or datetime.utcnow()
            occupied_hours = (departure - vessel.arrival_date).total_seconds() / 3600
            total_occupied_hours += occupied_hours
    
    total_available_hours = period_days * 24
    return (total_occupied_hours / total_available_hours) * 100 if total_available_hours > 0 else 0

def run_berth_optimization(pending_vessels):
    """Run berth allocation optimization algorithm"""
    # Simple optimization algorithm - can be enhanced with more sophisticated logic
    optimization_result = {
        'optimal_assignments': [],
        'conflicts': [],
        'efficiency_score': 0
    }
    
    # Get currently available berths
    occupied_berths = set(
        vessel.berth_number for vessel in Vessel.query.filter(
            Vessel.berth_number.isnot(None),
            Vessel.status.in_(['berthed', 'discharging'])
        ).all()
    )
    
    available_berths = [
        berth_id for berth_id in BERTH_CONFIG['berths'].keys()
        if berth_id not in occupied_berths
    ]
    
    # Score and assign vessels to berths
    for vessel_data in pending_vessels:
        best_berth = None
        best_score = -1
        
        for berth_id in available_berths:
            berth_info = BERTH_CONFIG['berths'][berth_id]
            
            # Calculate compatibility score
            score = calculate_compatibility_score(vessel_data, berth_info)
            
            if score > best_score:
                best_score = score
                best_berth = berth_id
        
        if best_berth:
            optimization_result['optimal_assignments'].append({
                'vessel_id': vessel_data['vessel_id'],
                'vessel_name': vessel_data['vessel_name'],
                'recommended_berth': best_berth,
                'compatibility_score': best_score,
                'reasons': get_assignment_reasons(vessel_data, BERTH_CONFIG['berths'][best_berth])
            })
            available_berths.remove(best_berth)
        else:
            optimization_result['conflicts'].append({
                'vessel_id': vessel_data['vessel_id'],
                'vessel_name': vessel_data['vessel_name'],
                'issue': 'No suitable berth available',
                'suggestions': ['Wait for berth to become available', 'Consider alternative arrangements']
            })
    
    # Calculate efficiency score
    optimization_result['efficiency_score'] = calculate_optimization_efficiency(optimization_result)
    
    return optimization_result

def calculate_compatibility_score(vessel_data, berth_info):
    """Calculate compatibility score between vessel and berth"""
    score = 100
    
    # Physical constraints
    if vessel_data['length'] > berth_info['max_length']:
        return 0  # Hard constraint
    if vessel_data['beam'] > berth_info['max_beam']:
        return 0  # Hard constraint
    if vessel_data['draft'] > berth_info['depth']:
        return 0  # Hard constraint
    
    # Capacity utilization (prefer efficient use)
    capacity_utilization = vessel_data['total_vehicles'] / berth_info['capacity']
    if capacity_utilization > 1:
        score -= 30  # Over capacity penalty
    elif capacity_utilization < 0.3:
        score -= 10  # Under-utilization penalty
    else:
        score += (capacity_utilization - 0.3) * 20  # Bonus for good utilization
    
    # Size efficiency (prefer good fit)
    length_efficiency = vessel_data['length'] / berth_info['max_length']
    score += length_efficiency * 10
    
    return max(0, score)

def get_assignment_reasons(vessel_data, berth_info):
    """Get reasons for berth assignment recommendation"""
    reasons = []
    
    # Physical compatibility
    reasons.append(f"Vessel fits berth dimensions ({vessel_data['length']}m < {berth_info['max_length']}m)")
    
    # Capacity utilization
    utilization = vessel_data['total_vehicles'] / berth_info['capacity'] * 100
    reasons.append(f"Good capacity utilization ({utilization:.1f}%)")
    
    # Available facilities
    if berth_info['facilities']:
        reasons.append(f"Available facilities: {', '.join(berth_info['facilities'])}")
    
    return reasons

def calculate_optimization_efficiency(optimization_result):
    """Calculate overall efficiency score for the optimization"""
    if not optimization_result['optimal_assignments']:
        return 0
    
    total_score = sum(
        assignment['compatibility_score'] 
        for assignment in optimization_result['optimal_assignments']
    )
    
    avg_score = total_score / len(optimization_result['optimal_assignments'])
    
    # Penalize conflicts
    conflict_penalty = len(optimization_result['conflicts']) * 10
    
    return max(0, avg_score - conflict_penalty)

def generate_berth_recommendations(optimization_result):
    """Generate actionable recommendations from optimization results"""
    recommendations = []
    
    # Successful assignments
    for assignment in optimization_result['optimal_assignments']:
        recommendations.append({
            'type': 'assignment',
            'priority': 'high',
            'action': f"Assign {assignment['vessel_name']} to {assignment['recommended_berth']}",
            'rationale': assignment['reasons'][0] if assignment['reasons'] else 'Optimal compatibility'
        })
    
    # Conflict resolutions
    for conflict in optimization_result['conflicts']:
        recommendations.append({
            'type': 'conflict',
            'priority': 'urgent',
            'action': f"Resolve assignment for {conflict['vessel_name']}",
            'rationale': conflict['issue'],
            'suggestions': conflict['suggestions']
        })
    
    # General optimization suggestions
    if optimization_result['efficiency_score'] < 70:
        recommendations.append({
            'type': 'optimization',
            'priority': 'medium',
            'action': 'Review berth allocation strategy',
            'rationale': f"Current efficiency score is {optimization_result['efficiency_score']:.1f}%"
        })
    
>>>>>>> 4e49b731
    return recommendations<|MERGE_RESOLUTION|>--- conflicted
+++ resolved
@@ -1,4 +1,3 @@
-<<<<<<< HEAD
 """
 Maritime Berth Management API - Berth allocation and management
 Handles berth assignments, scheduling, and port resource management
@@ -19,7 +18,7 @@
     import app
     return app.cache_get, app.cache_set, app.cache_delete, app.get_cache_key
 
-from models.models.enhanced_vessel import Vessel
+from models.models.vessel import Vessel
 from models.models.maritime_models import MaritimeOperationsHelper
 from models.models.sync_log import SyncLog
 
@@ -493,300 +492,6 @@
         logger.error(f"Release berth error: {e}")
         return jsonify({'error': 'Failed to release berth'}), 500
 
-@berth_management_bp.route('/schedule', methods=['GET'])
-@login_required
-@maritime_access_required()
-def get_berth_schedule():
-    """
-    Get berth schedule and utilization forecast
-    GET /api/maritime/berths/schedule?days=7
-    """
-    try:
-        days = request.args.get('days', 7, type=int)
-        start_date = datetime.utcnow()
-        end_date = start_date + timedelta(days=days)
-        
-        # Get current and future vessel assignments
-        vessels = Vessel.query.filter(
-            Vessel.berth_number.isnot(None)
-        ).filter(
-            db.or_(
-                # Currently berthed vessels
-                Vessel.status.in_(['berthed', 'discharging']),
-                # Future arrivals
-                db.and_(
-                    Vessel.arrival_date >= start_date,
-                    Vessel.arrival_date <= end_date
-                )
-            )
-        ).order_by(Vessel.arrival_date.asc()).all()
-        
-        # Build schedule data
-        schedule = {
-            'period': {
-                'start_date': start_date.isoformat(),
-                'end_date': end_date.isoformat(),
-                'days': days
-            },
-            'berth_schedules': {},
-            'utilization_forecast': [],
-            'conflicts': []
-        }
-        
-        # Initialize berth schedules
-        for berth_id in BERTH_CONFIG['berths'].keys():
-            schedule['berth_schedules'][berth_id] = {
-                'berth_info': BERTH_CONFIG['berths'][berth_id],
-                'assignments': [],
-                'utilization_percentage': 0
-            }
-        
-        # Process vessel assignments
-        for vessel in vessels:
-            if not vessel.berth_number:
-                continue
-            
-            berth_id = vessel.berth_number
-            
-            # Calculate assignment period
-            assignment_start = vessel.arrival_date or vessel.operation_start or start_date
-            
-            # Estimate assignment end
-            if vessel.status in ['departed', 'completed']:
-                assignment_end = vessel.departure_time or vessel.updated_at
-            else:
-                estimated_completion = MaritimeOperationsHelper.calculate_estimated_completion(vessel.id)
-                assignment_end = estimated_completion or (assignment_start + timedelta(hours=vessel.expected_duration or 24))
-            
-            assignment_data = {
-                'vessel_id': vessel.id,
-                'vessel_name': vessel.name,
-                'start_time': assignment_start.isoformat(),
-                'end_time': assignment_end.isoformat(),
-                'status': vessel.status,
-                'total_vehicles': vessel.total_vehicles,
-                'estimated': vessel.status not in ['departed', 'completed']
-            }
-            
-            schedule['berth_schedules'][berth_id]['assignments'].append(assignment_data)
-        
-        # Calculate utilization forecasts
-        current_time = start_date
-        while current_time <= end_date:
-            occupied_berths = 0
-            
-            for berth_id, berth_schedule in schedule['berth_schedules'].items():
-                is_occupied = False
-                for assignment in berth_schedule['assignments']:
-                    assignment_start = datetime.fromisoformat(assignment['start_time'].replace('Z', '+00:00'))
-                    assignment_end = datetime.fromisoformat(assignment['end_time'].replace('Z', '+00:00'))
-                    
-                    if assignment_start <= current_time <= assignment_end:
-                        is_occupied = True
-                        break
-                
-                if is_occupied:
-                    occupied_berths += 1
-            
-            utilization = (occupied_berths / len(BERTH_CONFIG['berths'])) * 100
-            
-            schedule['utilization_forecast'].append({
-                'timestamp': current_time.isoformat(),
-                'occupied_berths': occupied_berths,
-                'total_berths': len(BERTH_CONFIG['berths']),
-                'utilization_percentage': round(utilization, 2)
-            })
-            
-            current_time += timedelta(hours=1)
-        
-        # Detect scheduling conflicts
-        for berth_id, berth_schedule in schedule['berth_schedules'].items():
-            assignments = berth_schedule['assignments']
-            for i, assignment1 in enumerate(assignments):
-                for assignment2 in assignments[i+1:]:
-                    start1 = datetime.fromisoformat(assignment1['start_time'].replace('Z', '+00:00'))
-                    end1 = datetime.fromisoformat(assignment1['end_time'].replace('Z', '+00:00'))
-                    start2 = datetime.fromisoformat(assignment2['start_time'].replace('Z', '+00:00'))
-                    end2 = datetime.fromisoformat(assignment2['end_time'].replace('Z', '+00:00'))
-                    
-                    # Check for overlap
-                    if start1 < end2 and start2 < end1:
-                        schedule['conflicts'].append({
-                            'berth_id': berth_id,
-                            'vessel1': assignment1['vessel_name'],
-                            'vessel2': assignment2['vessel_name'],
-                            'conflict_start': max(start1, start2).isoformat(),
-                            'conflict_end': min(end1, end2).isoformat(),
-                            'severity': 'high' if both_confirmed(assignment1, assignment2) else 'medium'
-                        })
-        
-        return jsonify(schedule)
-        
-    except Exception as e:
-        logger.error(f"Get berth schedule error: {e}")
-        return jsonify({'error': 'Failed to retrieve berth schedule'}), 500
-
-@berth_management_bp.route('/optimize', methods=['POST'])
-@login_required
-@maritime_access_required(['manager', 'maritime_supervisor'])
-def optimize_berth_allocation():
-    """
-    Optimize berth allocations based on vessel requirements
-    POST /api/maritime/berths/optimize
-    """
-    try:
-        data = request.get_json()
-        
-        # Get pending vessel assignments
-        pending_vessels = data.get('vessels', [])
-        
-        if not pending_vessels:
-            # Get vessels that need berth assignment
-            vessels_query = Vessel.query.filter(
-                Vessel.berth_number.is_(None),
-                Vessel.status.in_(['arriving', 'pending'])
-            ).order_by(Vessel.arrival_date.asc()).all()
-            
-            pending_vessels = [
-                {
-                    'vessel_id': v.id,
-                    'vessel_name': v.name,
-                    'length': v.length or 150,
-                    'beam': v.beam or 25,
-                    'draft': v.draft or 8,
-                    'total_vehicles': v.total_vehicles or 500,
-                    'arrival_date': v.arrival_date.isoformat() if v.arrival_date else None,
-                    'priority': data.get('default_priority', 'medium')
-                }
-                for v in vessels_query
-            ]
-        
-        # Run optimization algorithm
-        optimization_result = run_berth_optimization(pending_vessels)
-        
-        return jsonify({
-            'optimization_result': optimization_result,
-            'recommendations': generate_berth_recommendations(optimization_result),
-            'generated_at': datetime.utcnow().isoformat()
-        })
-        
-    except Exception as e:
-        logger.error(f"Optimize berth allocation error: {e}")
-        return jsonify({'error': 'Failed to optimize berth allocation'}), 500
-
-@berth_management_bp.route('/analytics', methods=['GET'])
-@login_required
-@maritime_access_required()
-def get_berth_analytics():
-    """
-    Get berth utilization and performance analytics
-    GET /api/maritime/berths/analytics?period=30
-    """
-    try:
-        period_days = request.args.get('period', 30, type=int)
-        start_date = datetime.utcnow() - timedelta(days=period_days)
-        
-        # Get vessels in the analysis period
-        vessels = Vessel.query.filter(
-            Vessel.berth_number.isnot(None),
-            Vessel.arrival_date >= start_date
-        ).all()
-        
-        analytics = {
-            'period': {
-                'start_date': start_date.isoformat(),
-                'end_date': datetime.utcnow().isoformat(),
-                'days': period_days
-            },
-            'utilization_metrics': {
-                'average_utilization': 0,
-                'peak_utilization': 0,
-                'total_vessel_days': 0,
-                'total_berth_days': 0
-            },
-            'berth_performance': {},
-            'efficiency_metrics': {
-                'average_turnaround_time': 0,
-                'average_vehicles_per_day': 0,
-                'total_vehicles_processed': 0
-            },
-            'zone_analytics': {}
-        }
-        
-        # Calculate berth-specific performance
-        for berth_id, berth_info in BERTH_CONFIG['berths'].items():
-            berth_vessels = [v for v in vessels if v.berth_number == berth_id]
-            
-            if berth_vessels:
-                # Calculate average turnaround time
-                turnaround_times = []
-                total_vehicles = 0
-                
-                for vessel in berth_vessels:
-                    if vessel.arrival_date and vessel.departure_time:
-                        turnaround = (vessel.departure_time - vessel.arrival_date).total_seconds() / 3600
-                        turnaround_times.append(turnaround)
-                    
-                    total_vehicles += vessel.total_vehicles or 0
-                
-                analytics['berth_performance'][berth_id] = {
-                    'berth_name': berth_info['name'],
-                    'total_vessels': len(berth_vessels),
-                    'total_vehicles_processed': total_vehicles,
-                    'average_turnaround_hours': sum(turnaround_times) / len(turnaround_times) if turnaround_times else 0,
-                    'utilization_percentage': calculate_berth_utilization(berth_id, vessels, period_days)
-                }
-        
-        # Calculate zone analytics
-        for zone_id, zone_info in BERTH_CONFIG['zones'].items():
-            zone_vessels = [v for v in vessels if v.current_zone == zone_id]
-            zone_berths = zone_info['berths']
-            
-            analytics['zone_analytics'][zone_id] = {
-                'zone_name': zone_info['name'],
-                'total_vessels': len(zone_vessels),
-                'total_vehicles_processed': sum(v.total_vehicles or 0 for v in zone_vessels),
-                'berths_count': len(zone_berths),
-                'average_utilization': sum(
-                    analytics['berth_performance'].get(berth_id, {}).get('utilization_percentage', 0)
-                    for berth_id in zone_berths
-                ) / len(zone_berths) if zone_berths else 0
-            }
-        
-        # Calculate overall metrics
-        all_turnaround_times = []
-        total_vehicles_all = 0
-        
-        for vessel in vessels:
-            if vessel.arrival_date and vessel.departure_time:
-                turnaround = (vessel.departure_time - vessel.arrival_date).total_seconds() / 3600
-                all_turnaround_times.append(turnaround)
-            
-            total_vehicles_all += vessel.total_vehicles or 0
-        
-        analytics['efficiency_metrics']['average_turnaround_time'] = (
-            sum(all_turnaround_times) / len(all_turnaround_times) if all_turnaround_times else 0
-        )
-        analytics['efficiency_metrics']['total_vehicles_processed'] = total_vehicles_all
-        analytics['efficiency_metrics']['average_vehicles_per_day'] = total_vehicles_all / period_days if period_days > 0 else 0
-        
-        # Calculate utilization metrics
-        total_berth_capacity = len(BERTH_CONFIG['berths']) * period_days * 24  # berth-hours
-        total_occupied_hours = sum(
-            analytics['berth_performance'].get(berth_id, {}).get('utilization_percentage', 0) * period_days * 24 / 100
-            for berth_id in BERTH_CONFIG['berths'].keys()
-        )
-        
-        analytics['utilization_metrics']['average_utilization'] = (total_occupied_hours / total_berth_capacity) * 100 if total_berth_capacity > 0 else 0
-        analytics['utilization_metrics']['total_berth_days'] = len(BERTH_CONFIG['berths']) * period_days
-        analytics['utilization_metrics']['total_vessel_days'] = len(vessels)
-        
-        return jsonify(analytics)
-        
-    except Exception as e:
-        logger.error(f"Get berth analytics error: {e}")
-        return jsonify({'error': 'Failed to generate berth analytics'}), 500
-
 # Helper functions
 
 def both_confirmed(assignment1, assignment2):
@@ -959,966 +664,4 @@
             'rationale': f"Current efficiency score is {optimization_result['efficiency_score']:.1f}%"
         })
     
-=======
-"""
-Maritime Berth Management API - Berth allocation and management
-Handles berth assignments, scheduling, and port resource management
-"""
-
-from flask import Blueprint, request, jsonify
-from flask_login import login_required, current_user
-from datetime import datetime, timedelta
-import structlog
-import json
-
-# Access app components via current_app or direct import
-def get_app_db():
-    import app
-    return app.db
-
-def get_cache_functions():
-    import app
-    return app.cache_get, app.cache_set, app.cache_delete, app.get_cache_key
-
-from models.models.vessel import Vessel
-from models.models.maritime_models import MaritimeOperationsHelper
-from models.models.sync_log import SyncLog
-
-logger = structlog.get_logger()
-
-berth_management_bp = Blueprint('berth_management', __name__)
-
-# Define berth configuration (this could be moved to database in future)
-BERTH_CONFIG = {
-    'berths': {
-        'B1': {
-            'name': 'Berth 1',
-            'zone': 'BRV',
-            'max_length': 200,
-            'max_beam': 32,
-            'depth': 12,
-            'facilities': ['crane', 'power', 'water'],
-            'capacity': 1000
-        },
-        'B2': {
-            'name': 'Berth 2',
-            'zone': 'ZEE',
-            'max_length': 180,
-            'max_beam': 28,
-            'depth': 10,
-            'facilities': ['crane', 'power'],
-            'capacity': 800
-        },
-        'B3': {
-            'name': 'Berth 3',
-            'zone': 'SOU',
-            'max_length': 220,
-            'max_beam': 35,
-            'depth': 14,
-            'facilities': ['crane', 'power', 'water', 'fuel'],
-            'capacity': 1200
-        },
-        'B4': {
-            'name': 'Berth 4',
-            'zone': 'BRV',
-            'max_length': 190,
-            'max_beam': 30,
-            'depth': 11,
-            'facilities': ['power', 'water'],
-            'capacity': 900
-        }
-    },
-    'zones': {
-        'BRV': {
-            'name': 'Bravo Zone',
-            'description': 'Primary cargo operations zone',
-            'berths': ['B1', 'B4']
-        },
-        'ZEE': {
-            'name': 'Zulu Zone', 
-            'description': 'Secondary operations zone',
-            'berths': ['B2']
-        },
-        'SOU': {
-            'name': 'South Zone',
-            'description': 'Heavy cargo operations zone',
-            'berths': ['B3']
-        }
-    }
-}
-
-# Maritime role validation decorator
-def maritime_access_required(required_roles=None):
-    """Decorator to check maritime-specific role permissions"""
-    if required_roles is None:
-        required_roles = ['manager', 'maritime_supervisor', 'port_controller']
-    
-    def decorator(f):
-        def wrapper(*args, **kwargs):
-            if not current_user.is_authenticated:
-                return jsonify({'error': 'Authentication required'}), 401
-            
-            # Allow managers full access
-            if current_user.is_manager():
-                return f(*args, **kwargs)
-            
-            # Check specific maritime roles
-            user_role = getattr(current_user, 'maritime_role', current_user.role)
-            if user_role not in required_roles:
-                return jsonify({'error': 'Insufficient maritime permissions'}), 403
-            
-            return f(*args, **kwargs)
-        
-        wrapper.__name__ = f.__name__
-        return wrapper
-    return decorator
-
-@berth_management_bp.route('/', methods=['GET'])
-@login_required
-@maritime_access_required()
-def get_berths():
-    """
-    Get all berths with current status and assignments
-    GET /api/maritime/berths/
-    """
-    try:
-        # Get current vessel assignments
-        assigned_vessels = Vessel.query.filter(
-            Vessel.berth_number.isnot(None),
-            Vessel.status.in_(['berthed', 'discharging'])
-        ).all()
-        
-        # Build berth status map
-        berth_assignments = {}
-        for vessel in assigned_vessels:
-            berth_assignments[vessel.berth_number] = {
-                'vessel_id': vessel.id,
-                'vessel_name': vessel.name,
-                'vessel_type': vessel.vessel_type,
-                'arrival_date': vessel.arrival_date.isoformat() if vessel.arrival_date else None,
-                'status': vessel.status,
-                'total_vehicles': vessel.total_vehicles,
-                'berth_side': vessel.berth_side,
-                'operation_start': vessel.operation_start.isoformat() if vessel.operation_start else None,
-                'estimated_completion': None
-            }
-            
-            # Calculate estimated completion
-            estimated_completion = MaritimeOperationsHelper.calculate_estimated_completion(vessel.id)
-            if estimated_completion:
-                berth_assignments[vessel.berth_number]['estimated_completion'] = estimated_completion.isoformat()
-        
-        # Build comprehensive berth data
-        berths_data = []
-        for berth_id, berth_info in BERTH_CONFIG['berths'].items():
-            berth_data = {
-                'berth_id': berth_id,
-                'berth_info': berth_info,
-                'status': 'available',
-                'assignment': None,
-                'utilization': {
-                    'current_capacity_used': 0,
-                    'capacity_percentage': 0
-                }
-            }
-            
-            # Add assignment if exists
-            if berth_id in berth_assignments:
-                berth_data['status'] = 'occupied'
-                berth_data['assignment'] = berth_assignments[berth_id]
-                
-                # Calculate utilization
-                vessel_capacity = berth_assignments[berth_id]['total_vehicles'] or 0
-                max_capacity = berth_info['capacity']
-                berth_data['utilization']['current_capacity_used'] = vessel_capacity
-                berth_data['utilization']['capacity_percentage'] = (vessel_capacity / max_capacity) * 100 if max_capacity > 0 else 0
-            
-            berths_data.append(berth_data)
-        
-        # Calculate overall port statistics
-        port_stats = {
-            'total_berths': len(BERTH_CONFIG['berths']),
-            'occupied_berths': len(berth_assignments),
-            'available_berths': len(BERTH_CONFIG['berths']) - len(berth_assignments),
-            'utilization_percentage': (len(berth_assignments) / len(BERTH_CONFIG['berths'])) * 100,
-            'total_vessels_berthed': len(assigned_vessels)
-        }
-        
-        return jsonify({
-            'berths': berths_data,
-            'port_statistics': port_stats,
-            'zones': BERTH_CONFIG['zones'],
-            'timestamp': datetime.utcnow().isoformat()
-        })
-        
-    except Exception as e:
-        logger.error(f"Get berths error: {e}")
-        return jsonify({'error': 'Failed to retrieve berth information'}), 500
-
-@berth_management_bp.route('/<berth_id>', methods=['GET'])
-@login_required
-@maritime_access_required()
-def get_berth(berth_id):
-    """
-    Get specific berth details
-    GET /api/maritime/berths/{berth_id}
-    """
-    try:
-        # Validate berth exists
-        if berth_id not in BERTH_CONFIG['berths']:
-            return jsonify({'error': 'Berth not found'}), 404
-        
-        berth_info = BERTH_CONFIG['berths'][berth_id]
-        
-        # Get current assignment
-        current_vessel = Vessel.query.filter_by(
-            berth_number=berth_id
-        ).filter(
-            Vessel.status.in_(['berthed', 'discharging'])
-        ).first()
-        
-        berth_data = {
-            'berth_id': berth_id,
-            'berth_info': berth_info,
-            'status': 'occupied' if current_vessel else 'available',
-            'current_assignment': None,
-            'assignment_history': [],
-            'upcoming_reservations': []
-        }
-        
-        # Add current assignment details
-        if current_vessel:
-            berth_data['current_assignment'] = {
-                'vessel_id': current_vessel.id,
-                'vessel_name': current_vessel.name,
-                'vessel_details': current_vessel.to_dict(),
-                'berthed_since': current_vessel.operation_start.isoformat() if current_vessel.operation_start else None,
-                'estimated_completion': None,
-                'zone_summary': MaritimeOperationsHelper.get_zone_summary(current_vessel.id)
-            }
-            
-            # Calculate estimated completion
-            estimated_completion = MaritimeOperationsHelper.calculate_estimated_completion(current_vessel.id)
-            if estimated_completion:
-                berth_data['current_assignment']['estimated_completion'] = estimated_completion.isoformat()
-        
-        # Get assignment history (last 10 vessels)
-        historical_vessels = Vessel.query.filter_by(
-            berth_number=berth_id
-        ).filter(
-            Vessel.status.in_(['departed', 'completed'])
-        ).order_by(
-            Vessel.updated_at.desc()
-        ).limit(10).all()
-        
-        berth_data['assignment_history'] = [
-            {
-                'vessel_id': vessel.id,
-                'vessel_name': vessel.name,
-                'arrival_date': vessel.arrival_date.isoformat() if vessel.arrival_date else None,
-                'departure_date': vessel.updated_at.isoformat() if vessel.updated_at else None,
-                'total_vehicles': vessel.total_vehicles,
-                'status': vessel.status
-            }
-            for vessel in historical_vessels
-        ]
-        
-        # Get upcoming reservations (vessels with future arrival dates)
-        upcoming_vessels = Vessel.query.filter_by(
-            berth_number=berth_id
-        ).filter(
-            Vessel.status == 'arriving',
-            Vessel.arrival_date > datetime.utcnow()
-        ).order_by(
-            Vessel.arrival_date.asc()
-        ).limit(5).all()
-        
-        berth_data['upcoming_reservations'] = [
-            {
-                'vessel_id': vessel.id,
-                'vessel_name': vessel.name,
-                'arrival_date': vessel.arrival_date.isoformat() if vessel.arrival_date else None,
-                'estimated_duration': vessel.expected_duration,
-                'total_vehicles': vessel.total_vehicles
-            }
-            for vessel in upcoming_vessels
-        ]
-        
-        return jsonify(berth_data)
-        
-    except Exception as e:
-        logger.error(f"Get berth error: {e}")
-        return jsonify({'error': 'Failed to retrieve berth details'}), 500
-
-@berth_management_bp.route('/<berth_id>/assign', methods=['PUT'])
-@login_required
-@maritime_access_required(['manager', 'maritime_supervisor', 'port_controller'])
-def assign_berth(berth_id):
-    """
-    Assign vessel to berth
-    PUT /api/maritime/berths/{berth_id}/assign
-    """
-    try:
-        # Validate berth exists
-        if berth_id not in BERTH_CONFIG['berths']:
-            return jsonify({'error': 'Berth not found'}), 404
-        
-        data = request.get_json()
-        
-        # Validate required fields
-        required_fields = ['vessel_id']
-        for field in required_fields:
-            if not data.get(field):
-                return jsonify({'error': f'{field} is required'}), 400
-        
-        vessel_id = data['vessel_id']
-        vessel = Vessel.query.get(vessel_id)
-        if not vessel:
-            return jsonify({'error': 'Vessel not found'}), 404
-        
-        # Check if berth is available
-        current_occupant = Vessel.query.filter_by(
-            berth_number=berth_id
-        ).filter(
-            Vessel.status.in_(['berthed', 'discharging'])
-        ).first()
-        
-        if current_occupant and current_occupant.id != vessel_id:
-            return jsonify({
-                'error': f'Berth {berth_id} is currently occupied by vessel {current_occupant.name}'
-            }), 409
-        
-        # Validate vessel fits berth specifications
-        berth_info = BERTH_CONFIG['berths'][berth_id]
-        vessel_length = vessel.length or 0
-        vessel_beam = vessel.beam or 0
-        vessel_draft = vessel.draft or 0
-        
-        if vessel_length > berth_info['max_length']:
-            return jsonify({
-                'error': f'Vessel length ({vessel_length}m) exceeds berth maximum ({berth_info["max_length"]}m)'
-            }), 400
-        
-        if vessel_beam > berth_info['max_beam']:
-            return jsonify({
-                'error': f'Vessel beam ({vessel_beam}m) exceeds berth maximum ({berth_info["max_beam"]}m)'
-            }), 400
-        
-        if vessel_draft > berth_info['depth']:
-            return jsonify({
-                'error': f'Vessel draft ({vessel_draft}m) exceeds berth depth ({berth_info["depth"]}m)'
-            }), 400
-        
-        # Store original data for logging
-        original_data = vessel.to_dict()
-        
-        # Assign berth to vessel
-        vessel.berth_number = berth_id
-        vessel.berth_location = berth_info['name']
-        vessel.berth_side = data.get('berth_side', 'port')
-        vessel.status = 'berthed'
-        
-        # Set operation start time
-        if data.get('operation_start_time'):
-            try:
-                vessel.operation_start = datetime.fromisoformat(data['operation_start_time'].replace('Z', '+00:00'))
-            except ValueError:
-                vessel.operation_start = datetime.utcnow()
-        else:
-            vessel.operation_start = datetime.utcnow()
-        
-        # Update vessel zone based on berth
-        for zone_id, zone_info in BERTH_CONFIG['zones'].items():
-            if berth_id in zone_info['berths']:
-                vessel.current_zone = zone_id
-                break
-        
-        vessel.updated_at = datetime.utcnow()
-        
-        db = get_app_db()
-        db.session.commit()
-        
-        # Log berth assignment
-        SyncLog.log_action(
-            user_id=current_user.id,
-            action='update',
-            table_name='berth_assignments',
-            record_id=vessel.id,
-            data_before=original_data,
-            data_after=vessel.to_dict()
-        )
-        
-        # Clear relevant caches
-        cache_get, cache_set, cache_delete, get_cache_key = get_cache_functions()
-        cache_delete(get_cache_key('berths', '*'))
-        cache_delete(get_cache_key('vessels', '*'))
-        
-        logger.info(f"Berth {berth_id} assigned to vessel {vessel.id} by user {current_user.id}")
-        
-        return jsonify({
-            'message': f'Vessel {vessel.name} successfully assigned to {berth_info["name"]}',
-            'assignment': {
-                'berth_id': berth_id,
-                'berth_name': berth_info['name'],
-                'vessel_id': vessel.id,
-                'vessel_name': vessel.name,
-                'operation_start': vessel.operation_start.isoformat(),
-                'berth_side': vessel.berth_side,
-                'zone': vessel.current_zone
-            }
-        })
-        
-    except Exception as e:
-        db = get_app_db()
-        db.session.rollback()
-        logger.error(f"Assign berth error: {e}")
-        return jsonify({'error': 'Failed to assign berth'}), 500
-
-@berth_management_bp.route('/<berth_id>/release', methods=['PUT'])
-@login_required
-@maritime_access_required(['manager', 'maritime_supervisor', 'port_controller'])
-def release_berth(berth_id):
-    """
-    Release vessel from berth
-    PUT /api/maritime/berths/{berth_id}/release
-    """
-    try:
-        # Validate berth exists
-        if berth_id not in BERTH_CONFIG['berths']:
-            return jsonify({'error': 'Berth not found'}), 404
-        
-        # Find current occupant
-        vessel = Vessel.query.filter_by(
-            berth_number=berth_id
-        ).filter(
-            Vessel.status.in_(['berthed', 'discharging'])
-        ).first()
-        
-        if not vessel:
-            return jsonify({'error': f'Berth {berth_id} is not currently occupied'}), 400
-        
-        data = request.get_json() or {}
-        
-        # Store original data for logging
-        original_data = vessel.to_dict()
-        
-        # Release berth
-        vessel.berth_number = None
-        vessel.berth_location = None
-        vessel.berth_side = None
-        vessel.status = data.get('new_status', 'departed')
-        vessel.current_zone = None
-        
-        # Set departure time
-        vessel.departure_time = datetime.utcnow()
-        vessel.updated_at = datetime.utcnow()
-        
-        # Add completion notes if provided
-        if data.get('completion_notes'):
-            vessel.operation_notes = (vessel.operation_notes or '') + f"\nDeparture: {data['completion_notes']}"
-        
-        db = get_app_db()
-        db.session.commit()
-        
-        # Log berth release
-        SyncLog.log_action(
-            user_id=current_user.id,
-            action='update',
-            table_name='berth_assignments',
-            record_id=vessel.id,
-            data_before=original_data,
-            data_after=vessel.to_dict()
-        )
-        
-        # Clear relevant caches
-        cache_get, cache_set, cache_delete, get_cache_key = get_cache_functions()
-        cache_delete(get_cache_key('berths', '*'))
-        cache_delete(get_cache_key('vessels', '*'))
-        
-        logger.info(f"Berth {berth_id} released from vessel {vessel.id} by user {current_user.id}")
-        
-        return jsonify({
-            'message': f'Berth {berth_id} successfully released',
-            'release_details': {
-                'berth_id': berth_id,
-                'vessel_id': vessel.id,
-                'vessel_name': vessel.name,
-                'departure_time': vessel.departure_time.isoformat(),
-                'new_status': vessel.status
-            }
-        })
-        
-    except Exception as e:
-        db = get_app_db()
-        db.session.rollback()
-        logger.error(f"Release berth error: {e}")
-        return jsonify({'error': 'Failed to release berth'}), 500
-
-@berth_management_bp.route('/schedule', methods=['GET'])
-@login_required
-@maritime_access_required()
-def get_berth_schedule():
-    """
-    Get berth schedule and utilization forecast
-    GET /api/maritime/berths/schedule?days=7
-    """
-    try:
-        days = request.args.get('days', 7, type=int)
-        start_date = datetime.utcnow()
-        end_date = start_date + timedelta(days=days)
-        
-        # Get current and future vessel assignments
-        vessels = Vessel.query.filter(
-            Vessel.berth_number.isnot(None)
-        ).filter(
-            db.or_(
-                # Currently berthed vessels
-                Vessel.status.in_(['berthed', 'discharging']),
-                # Future arrivals
-                db.and_(
-                    Vessel.arrival_date >= start_date,
-                    Vessel.arrival_date <= end_date
-                )
-            )
-        ).order_by(Vessel.arrival_date.asc()).all()
-        
-        # Build schedule data
-        schedule = {
-            'period': {
-                'start_date': start_date.isoformat(),
-                'end_date': end_date.isoformat(),
-                'days': days
-            },
-            'berth_schedules': {},
-            'utilization_forecast': [],
-            'conflicts': []
-        }
-        
-        # Initialize berth schedules
-        for berth_id in BERTH_CONFIG['berths'].keys():
-            schedule['berth_schedules'][berth_id] = {
-                'berth_info': BERTH_CONFIG['berths'][berth_id],
-                'assignments': [],
-                'utilization_percentage': 0
-            }
-        
-        # Process vessel assignments
-        for vessel in vessels:
-            if not vessel.berth_number:
-                continue
-            
-            berth_id = vessel.berth_number
-            
-            # Calculate assignment period
-            assignment_start = vessel.arrival_date or vessel.operation_start or start_date
-            
-            # Estimate assignment end
-            if vessel.status in ['departed', 'completed']:
-                assignment_end = vessel.departure_time or vessel.updated_at
-            else:
-                estimated_completion = MaritimeOperationsHelper.calculate_estimated_completion(vessel.id)
-                assignment_end = estimated_completion or (assignment_start + timedelta(hours=vessel.expected_duration or 24))
-            
-            assignment_data = {
-                'vessel_id': vessel.id,
-                'vessel_name': vessel.name,
-                'start_time': assignment_start.isoformat(),
-                'end_time': assignment_end.isoformat(),
-                'status': vessel.status,
-                'total_vehicles': vessel.total_vehicles,
-                'estimated': vessel.status not in ['departed', 'completed']
-            }
-            
-            schedule['berth_schedules'][berth_id]['assignments'].append(assignment_data)
-        
-        # Calculate utilization forecasts
-        current_time = start_date
-        while current_time <= end_date:
-            occupied_berths = 0
-            
-            for berth_id, berth_schedule in schedule['berth_schedules'].items():
-                is_occupied = False
-                for assignment in berth_schedule['assignments']:
-                    assignment_start = datetime.fromisoformat(assignment['start_time'].replace('Z', '+00:00'))
-                    assignment_end = datetime.fromisoformat(assignment['end_time'].replace('Z', '+00:00'))
-                    
-                    if assignment_start <= current_time <= assignment_end:
-                        is_occupied = True
-                        break
-                
-                if is_occupied:
-                    occupied_berths += 1
-            
-            utilization = (occupied_berths / len(BERTH_CONFIG['berths'])) * 100
-            
-            schedule['utilization_forecast'].append({
-                'timestamp': current_time.isoformat(),
-                'occupied_berths': occupied_berths,
-                'total_berths': len(BERTH_CONFIG['berths']),
-                'utilization_percentage': round(utilization, 2)
-            })
-            
-            current_time += timedelta(hours=1)
-        
-        # Detect scheduling conflicts
-        for berth_id, berth_schedule in schedule['berth_schedules'].items():
-            assignments = berth_schedule['assignments']
-            for i, assignment1 in enumerate(assignments):
-                for assignment2 in assignments[i+1:]:
-                    start1 = datetime.fromisoformat(assignment1['start_time'].replace('Z', '+00:00'))
-                    end1 = datetime.fromisoformat(assignment1['end_time'].replace('Z', '+00:00'))
-                    start2 = datetime.fromisoformat(assignment2['start_time'].replace('Z', '+00:00'))
-                    end2 = datetime.fromisoformat(assignment2['end_time'].replace('Z', '+00:00'))
-                    
-                    # Check for overlap
-                    if start1 < end2 and start2 < end1:
-                        schedule['conflicts'].append({
-                            'berth_id': berth_id,
-                            'vessel1': assignment1['vessel_name'],
-                            'vessel2': assignment2['vessel_name'],
-                            'conflict_start': max(start1, start2).isoformat(),
-                            'conflict_end': min(end1, end2).isoformat(),
-                            'severity': 'high' if both_confirmed(assignment1, assignment2) else 'medium'
-                        })
-        
-        return jsonify(schedule)
-        
-    except Exception as e:
-        logger.error(f"Get berth schedule error: {e}")
-        return jsonify({'error': 'Failed to retrieve berth schedule'}), 500
-
-@berth_management_bp.route('/optimize', methods=['POST'])
-@login_required
-@maritime_access_required(['manager', 'maritime_supervisor'])
-def optimize_berth_allocation():
-    """
-    Optimize berth allocations based on vessel requirements
-    POST /api/maritime/berths/optimize
-    """
-    try:
-        data = request.get_json()
-        
-        # Get pending vessel assignments
-        pending_vessels = data.get('vessels', [])
-        
-        if not pending_vessels:
-            # Get vessels that need berth assignment
-            vessels_query = Vessel.query.filter(
-                Vessel.berth_number.is_(None),
-                Vessel.status.in_(['arriving', 'pending'])
-            ).order_by(Vessel.arrival_date.asc()).all()
-            
-            pending_vessels = [
-                {
-                    'vessel_id': v.id,
-                    'vessel_name': v.name,
-                    'length': v.length or 150,
-                    'beam': v.beam or 25,
-                    'draft': v.draft or 8,
-                    'total_vehicles': v.total_vehicles or 500,
-                    'arrival_date': v.arrival_date.isoformat() if v.arrival_date else None,
-                    'priority': data.get('default_priority', 'medium')
-                }
-                for v in vessels_query
-            ]
-        
-        # Run optimization algorithm
-        optimization_result = run_berth_optimization(pending_vessels)
-        
-        return jsonify({
-            'optimization_result': optimization_result,
-            'recommendations': generate_berth_recommendations(optimization_result),
-            'generated_at': datetime.utcnow().isoformat()
-        })
-        
-    except Exception as e:
-        logger.error(f"Optimize berth allocation error: {e}")
-        return jsonify({'error': 'Failed to optimize berth allocation'}), 500
-
-@berth_management_bp.route('/analytics', methods=['GET'])
-@login_required
-@maritime_access_required()
-def get_berth_analytics():
-    """
-    Get berth utilization and performance analytics
-    GET /api/maritime/berths/analytics?period=30
-    """
-    try:
-        period_days = request.args.get('period', 30, type=int)
-        start_date = datetime.utcnow() - timedelta(days=period_days)
-        
-        # Get vessels in the analysis period
-        vessels = Vessel.query.filter(
-            Vessel.berth_number.isnot(None),
-            Vessel.arrival_date >= start_date
-        ).all()
-        
-        analytics = {
-            'period': {
-                'start_date': start_date.isoformat(),
-                'end_date': datetime.utcnow().isoformat(),
-                'days': period_days
-            },
-            'utilization_metrics': {
-                'average_utilization': 0,
-                'peak_utilization': 0,
-                'total_vessel_days': 0,
-                'total_berth_days': 0
-            },
-            'berth_performance': {},
-            'efficiency_metrics': {
-                'average_turnaround_time': 0,
-                'average_vehicles_per_day': 0,
-                'total_vehicles_processed': 0
-            },
-            'zone_analytics': {}
-        }
-        
-        # Calculate berth-specific performance
-        for berth_id, berth_info in BERTH_CONFIG['berths'].items():
-            berth_vessels = [v for v in vessels if v.berth_number == berth_id]
-            
-            if berth_vessels:
-                # Calculate average turnaround time
-                turnaround_times = []
-                total_vehicles = 0
-                
-                for vessel in berth_vessels:
-                    if vessel.arrival_date and vessel.departure_time:
-                        turnaround = (vessel.departure_time - vessel.arrival_date).total_seconds() / 3600
-                        turnaround_times.append(turnaround)
-                    
-                    total_vehicles += vessel.total_vehicles or 0
-                
-                analytics['berth_performance'][berth_id] = {
-                    'berth_name': berth_info['name'],
-                    'total_vessels': len(berth_vessels),
-                    'total_vehicles_processed': total_vehicles,
-                    'average_turnaround_hours': sum(turnaround_times) / len(turnaround_times) if turnaround_times else 0,
-                    'utilization_percentage': calculate_berth_utilization(berth_id, vessels, period_days)
-                }
-        
-        # Calculate zone analytics
-        for zone_id, zone_info in BERTH_CONFIG['zones'].items():
-            zone_vessels = [v for v in vessels if v.current_zone == zone_id]
-            zone_berths = zone_info['berths']
-            
-            analytics['zone_analytics'][zone_id] = {
-                'zone_name': zone_info['name'],
-                'total_vessels': len(zone_vessels),
-                'total_vehicles_processed': sum(v.total_vehicles or 0 for v in zone_vessels),
-                'berths_count': len(zone_berths),
-                'average_utilization': sum(
-                    analytics['berth_performance'].get(berth_id, {}).get('utilization_percentage', 0)
-                    for berth_id in zone_berths
-                ) / len(zone_berths) if zone_berths else 0
-            }
-        
-        # Calculate overall metrics
-        all_turnaround_times = []
-        total_vehicles_all = 0
-        
-        for vessel in vessels:
-            if vessel.arrival_date and vessel.departure_time:
-                turnaround = (vessel.departure_time - vessel.arrival_date).total_seconds() / 3600
-                all_turnaround_times.append(turnaround)
-            
-            total_vehicles_all += vessel.total_vehicles or 0
-        
-        analytics['efficiency_metrics']['average_turnaround_time'] = (
-            sum(all_turnaround_times) / len(all_turnaround_times) if all_turnaround_times else 0
-        )
-        analytics['efficiency_metrics']['total_vehicles_processed'] = total_vehicles_all
-        analytics['efficiency_metrics']['average_vehicles_per_day'] = total_vehicles_all / period_days if period_days > 0 else 0
-        
-        # Calculate utilization metrics
-        total_berth_capacity = len(BERTH_CONFIG['berths']) * period_days * 24  # berth-hours
-        total_occupied_hours = sum(
-            analytics['berth_performance'].get(berth_id, {}).get('utilization_percentage', 0) * period_days * 24 / 100
-            for berth_id in BERTH_CONFIG['berths'].keys()
-        )
-        
-        analytics['utilization_metrics']['average_utilization'] = (total_occupied_hours / total_berth_capacity) * 100 if total_berth_capacity > 0 else 0
-        analytics['utilization_metrics']['total_berth_days'] = len(BERTH_CONFIG['berths']) * period_days
-        analytics['utilization_metrics']['total_vessel_days'] = len(vessels)
-        
-        return jsonify(analytics)
-        
-    except Exception as e:
-        logger.error(f"Get berth analytics error: {e}")
-        return jsonify({'error': 'Failed to generate berth analytics'}), 500
-
-# Helper functions
-
-def both_confirmed(assignment1, assignment2):
-    """Check if both assignments are confirmed (not estimated)"""
-    return not assignment1.get('estimated', False) and not assignment2.get('estimated', False)
-
-def calculate_berth_utilization(berth_id, vessels, period_days):
-    """Calculate utilization percentage for a specific berth"""
-    berth_vessels = [v for v in vessels if v.berth_number == berth_id]
-    
-    total_occupied_hours = 0
-    for vessel in berth_vessels:
-        if vessel.arrival_date:
-            departure = vessel.departure_time or datetime.utcnow()
-            occupied_hours = (departure - vessel.arrival_date).total_seconds() / 3600
-            total_occupied_hours += occupied_hours
-    
-    total_available_hours = period_days * 24
-    return (total_occupied_hours / total_available_hours) * 100 if total_available_hours > 0 else 0
-
-def run_berth_optimization(pending_vessels):
-    """Run berth allocation optimization algorithm"""
-    # Simple optimization algorithm - can be enhanced with more sophisticated logic
-    optimization_result = {
-        'optimal_assignments': [],
-        'conflicts': [],
-        'efficiency_score': 0
-    }
-    
-    # Get currently available berths
-    occupied_berths = set(
-        vessel.berth_number for vessel in Vessel.query.filter(
-            Vessel.berth_number.isnot(None),
-            Vessel.status.in_(['berthed', 'discharging'])
-        ).all()
-    )
-    
-    available_berths = [
-        berth_id for berth_id in BERTH_CONFIG['berths'].keys()
-        if berth_id not in occupied_berths
-    ]
-    
-    # Score and assign vessels to berths
-    for vessel_data in pending_vessels:
-        best_berth = None
-        best_score = -1
-        
-        for berth_id in available_berths:
-            berth_info = BERTH_CONFIG['berths'][berth_id]
-            
-            # Calculate compatibility score
-            score = calculate_compatibility_score(vessel_data, berth_info)
-            
-            if score > best_score:
-                best_score = score
-                best_berth = berth_id
-        
-        if best_berth:
-            optimization_result['optimal_assignments'].append({
-                'vessel_id': vessel_data['vessel_id'],
-                'vessel_name': vessel_data['vessel_name'],
-                'recommended_berth': best_berth,
-                'compatibility_score': best_score,
-                'reasons': get_assignment_reasons(vessel_data, BERTH_CONFIG['berths'][best_berth])
-            })
-            available_berths.remove(best_berth)
-        else:
-            optimization_result['conflicts'].append({
-                'vessel_id': vessel_data['vessel_id'],
-                'vessel_name': vessel_data['vessel_name'],
-                'issue': 'No suitable berth available',
-                'suggestions': ['Wait for berth to become available', 'Consider alternative arrangements']
-            })
-    
-    # Calculate efficiency score
-    optimization_result['efficiency_score'] = calculate_optimization_efficiency(optimization_result)
-    
-    return optimization_result
-
-def calculate_compatibility_score(vessel_data, berth_info):
-    """Calculate compatibility score between vessel and berth"""
-    score = 100
-    
-    # Physical constraints
-    if vessel_data['length'] > berth_info['max_length']:
-        return 0  # Hard constraint
-    if vessel_data['beam'] > berth_info['max_beam']:
-        return 0  # Hard constraint
-    if vessel_data['draft'] > berth_info['depth']:
-        return 0  # Hard constraint
-    
-    # Capacity utilization (prefer efficient use)
-    capacity_utilization = vessel_data['total_vehicles'] / berth_info['capacity']
-    if capacity_utilization > 1:
-        score -= 30  # Over capacity penalty
-    elif capacity_utilization < 0.3:
-        score -= 10  # Under-utilization penalty
-    else:
-        score += (capacity_utilization - 0.3) * 20  # Bonus for good utilization
-    
-    # Size efficiency (prefer good fit)
-    length_efficiency = vessel_data['length'] / berth_info['max_length']
-    score += length_efficiency * 10
-    
-    return max(0, score)
-
-def get_assignment_reasons(vessel_data, berth_info):
-    """Get reasons for berth assignment recommendation"""
-    reasons = []
-    
-    # Physical compatibility
-    reasons.append(f"Vessel fits berth dimensions ({vessel_data['length']}m < {berth_info['max_length']}m)")
-    
-    # Capacity utilization
-    utilization = vessel_data['total_vehicles'] / berth_info['capacity'] * 100
-    reasons.append(f"Good capacity utilization ({utilization:.1f}%)")
-    
-    # Available facilities
-    if berth_info['facilities']:
-        reasons.append(f"Available facilities: {', '.join(berth_info['facilities'])}")
-    
-    return reasons
-
-def calculate_optimization_efficiency(optimization_result):
-    """Calculate overall efficiency score for the optimization"""
-    if not optimization_result['optimal_assignments']:
-        return 0
-    
-    total_score = sum(
-        assignment['compatibility_score'] 
-        for assignment in optimization_result['optimal_assignments']
-    )
-    
-    avg_score = total_score / len(optimization_result['optimal_assignments'])
-    
-    # Penalize conflicts
-    conflict_penalty = len(optimization_result['conflicts']) * 10
-    
-    return max(0, avg_score - conflict_penalty)
-
-def generate_berth_recommendations(optimization_result):
-    """Generate actionable recommendations from optimization results"""
-    recommendations = []
-    
-    # Successful assignments
-    for assignment in optimization_result['optimal_assignments']:
-        recommendations.append({
-            'type': 'assignment',
-            'priority': 'high',
-            'action': f"Assign {assignment['vessel_name']} to {assignment['recommended_berth']}",
-            'rationale': assignment['reasons'][0] if assignment['reasons'] else 'Optimal compatibility'
-        })
-    
-    # Conflict resolutions
-    for conflict in optimization_result['conflicts']:
-        recommendations.append({
-            'type': 'conflict',
-            'priority': 'urgent',
-            'action': f"Resolve assignment for {conflict['vessel_name']}",
-            'rationale': conflict['issue'],
-            'suggestions': conflict['suggestions']
-        })
-    
-    # General optimization suggestions
-    if optimization_result['efficiency_score'] < 70:
-        recommendations.append({
-            'type': 'optimization',
-            'priority': 'medium',
-            'action': 'Review berth allocation strategy',
-            'rationale': f"Current efficiency score is {optimization_result['efficiency_score']:.1f}%"
-        })
-    
->>>>>>> 4e49b731
     return recommendations