<<<<<<< HEAD
"""
Authentication routes for login, logout, and user management
"""

from flask import Blueprint, request, jsonify, render_template, redirect, url_for, flash, session
from flask_login import login_user, logout_user, login_required, current_user
from werkzeug.security import generate_password_hash, check_password_hash
import structlog
from datetime import datetime

def get_app_db():
    import app
    return app.db

from models.models.enhanced_user import User
from models.models.sync_log import SyncLog
from models.forms.auth_forms import LoginForm

logger = structlog.get_logger()

auth_bp = Blueprint('auth', __name__)

# First register function removed - duplicate route


@auth_bp.route('/login', methods=['GET', 'POST'])
def login():
    """User login endpoint"""
    if current_user.is_authenticated:
        return redirect(url_for('dashboard.main'))
    
    form = LoginForm()
    
    if form.validate_on_submit():
        # Form data with CSRF validation passed
        email = form.email.data.strip().lower()
        password = form.password.data
        remember = form.remember.data
    elif request.method == 'POST':
        # Handle raw form submission (fallback for non-WTF forms)
        if request.is_json:
            data = request.get_json()
            email = data.get('email', '').strip().lower()
            password = data.get('password', '')
            remember = data.get('remember', False)
        else:
            email = request.form.get('email', '').strip().lower()
            password = request.form.get('password', '')
            remember = request.form.get('remember', False)
    else:
        # GET request
        return render_template('auth/login.html', form=form)
    
    # Process login
    try:
        
        # Validate input
        if not email or not password:
            error_msg = 'Email and password are required'
            if request.is_json:
                return jsonify({'error': error_msg}), 400
            flash(error_msg, 'error')
            return render_template('auth/login.html', form=form), 400
        
        # Find user
        user = User.query.filter_by(email=email).first()
        
        if not user or not user.check_password(password):
            logger.warning(f"Failed login attempt for email: {email}")
            error_msg = 'Invalid email or password'
            if request.is_json:
                return jsonify({'error': error_msg}), 401
            flash(error_msg, 'error')
            return render_template('auth/login.html', form=form), 401
        
        if not user.is_active:
            error_msg = 'Account is disabled'
            if request.is_json:
                return jsonify({'error': error_msg}), 401
            flash(error_msg, 'error')
            return render_template('auth/login.html', form=form), 401
        
        # Login successful
        login_user(user, remember=remember)
        user.update_last_login()
        
        logger.info(f"User logged in: {user.email}")
        
        if request.is_json:
            return jsonify({
                'message': 'Login successful',
                'user': user.to_dict(),
                'redirect_url': url_for('dashboard.main')
            })
        
        next_page = request.args.get('next')
        if next_page:
            return redirect(next_page)
        return redirect(url_for('dashboard.main'))
        
    except Exception as e:
        logger.error(f"Login error: {e}")
        error_msg = 'An error occurred during login'
        if request.is_json:
            return jsonify({'error': error_msg}), 500
        flash(error_msg, 'error')
        return render_template('auth/login.html'), 500

@auth_bp.route('/logout', methods=['GET', 'POST'])
@login_required
def logout():
    """User logout endpoint"""
    user_email = current_user.email if current_user.is_authenticated else 'unknown'
    logout_user()
    session.clear()
    
    logger.info(f"User logged out: {user_email}")
    
    if request.is_json:
        return jsonify({'message': 'Logout successful'})
    
    flash('You have been logged out successfully', 'info')
    return redirect(url_for('auth.login'))

@auth_bp.route('/register', methods=['GET', 'POST'])
def register():
    """User registration endpoint (for managers to create worker accounts)"""
    if request.method == 'GET':
        if not current_user.is_authenticated or not current_user.is_manager():
            flash('Access denied', 'error')
            return redirect(url_for('auth.login'))
        return render_template('auth/register.html')
    
    # Handle POST request
    if not current_user.is_authenticated or not current_user.is_manager():
        if request.is_json:
            return jsonify({'error': 'Access denied'}), 403
        flash('Access denied', 'error')
        return redirect(url_for('auth.login'))
    
    try:
        if request.is_json:
            data = request.get_json()
        else:
            data = request.form.to_dict()
        
        # Validate required fields
        required_fields = ['email', 'username', 'password', 'role']
        for field in required_fields:
            if not data.get(field, '').strip():
                error_msg = f'{field.title()} is required'
                if request.is_json:
                    return jsonify({'error': error_msg}), 400
                flash(error_msg, 'error')
                return render_template('auth/register.html'), 400
        
        email = data['email'].strip().lower()
        username = data['username'].strip()
        password = data['password']
        role = data['role'].strip()
        
        # Validate role
        if role not in ['manager', 'worker']:
            error_msg = 'Invalid role specified'
            if request.is_json:
                return jsonify({'error': error_msg}), 400
            flash(error_msg, 'error')
            return render_template('auth/register.html'), 400
        
        # Check if user already exists
        if User.query.filter_by(email=email).first():
            error_msg = 'Email already registered'
            if request.is_json:
                return jsonify({'error': error_msg}), 400
            flash(error_msg, 'error')
            return render_template('auth/register.html'), 400
        
        if User.query.filter_by(username=username).first():
            error_msg = 'Username already taken'
            if request.is_json:
                return jsonify({'error': error_msg}), 400
            flash(error_msg, 'error')
            return render_template('auth/register.html'), 400
        
        # Create new user
        user = User(
            email=email,
            username=username,
            password_hash=generate_password_hash(password),
            role=role,
            first_name=data.get('first_name', '').strip(),
            last_name=data.get('last_name', '').strip(),
            phone=data.get('phone', '').strip(),
            vessel_id=data.get('vessel_id') if data.get('vessel_id') else None
        )
        
        db = get_app_db()
        db.session.add(user)
        db.session.commit()
        
        logger.info(f"New user registered: {email} by {current_user.email}")
        
        if request.is_json:
            return jsonify({
                'message': 'User registered successfully',
                'user': user.to_dict()
            }), 201
        
        flash('User registered successfully', 'success')
        return redirect(url_for('dashboard.users'))
        
    except Exception as e:
        db = get_app_db()
        db.session.rollback()
        logger.error(f"Registration error: {e}")
        error_msg = 'An error occurred during registration'
        if request.is_json:
            return jsonify({'error': error_msg}), 500
        flash(error_msg, 'error')
        return render_template('auth/register.html'), 500

@auth_bp.route('/profile', methods=['GET', 'POST'])
@login_required
def profile():
    """User profile management"""
    if request.method == 'GET':
        if request.is_json:
            return jsonify(current_user.to_dict())
        return render_template('auth/profile.html', user=current_user)
    
    # Handle POST request (profile update)
    try:
        if request.is_json:
            data = request.get_json()
        else:
            data = request.form.to_dict()
        
        # Update allowed fields
        if 'first_name' in data:
            current_user.first_name = data['first_name'].strip()
        if 'last_name' in data:
            current_user.last_name = data['last_name'].strip()
        if 'phone' in data:
            current_user.phone = data['phone'].strip()
        
        # Only managers can update vessel assignment and role
        if current_user.is_manager():
            if 'vessel_id' in data:
                current_user.vessel_id = data['vessel_id'] if data['vessel_id'] else None
        
        db = get_app_db()
        db.session.commit()
        
        logger.info(f"Profile updated for user: {current_user.email}")
        
        if request.is_json:
            return jsonify({
                'message': 'Profile updated successfully',
                'user': current_user.to_dict()
            })
        
        flash('Profile updated successfully', 'success')
        return redirect(url_for('auth.profile'))
        
    except Exception as e:
        db = get_app_db()
        db.session.rollback()
        logger.error(f"Profile update error: {e}")
        error_msg = 'An error occurred while updating profile'
        if request.is_json:
            return jsonify({'error': error_msg}), 500
        flash(error_msg, 'error')
        return render_template('auth/profile.html', user=current_user), 500

@auth_bp.route('/change-password', methods=['POST'])
@login_required
def change_password():
    """Change user password"""
    try:
        if request.is_json:
            data = request.get_json()
        else:
            data = request.form.to_dict()
        
        current_password = data.get('current_password', '')
        new_password = data.get('new_password', '')
        confirm_password = data.get('confirm_password', '')
        
        # Validate input
        if not all([current_password, new_password, confirm_password]):
            error_msg = 'All password fields are required'
            if request.is_json:
                return jsonify({'error': error_msg}), 400
            flash(error_msg, 'error')
            return redirect(url_for('auth.profile'))
        
        if not current_user.check_password(current_password):
            error_msg = 'Current password is incorrect'
            if request.is_json:
                return jsonify({'error': error_msg}), 400
            flash(error_msg, 'error')
            return redirect(url_for('auth.profile'))
        
        if new_password != confirm_password:
            error_msg = 'New passwords do not match'
            if request.is_json:
                return jsonify({'error': error_msg}), 400
            flash(error_msg, 'error')
            return redirect(url_for('auth.profile'))
        
        if len(new_password) < 6:
            error_msg = 'Password must be at least 6 characters long'
            if request.is_json:
                return jsonify({'error': error_msg}), 400
            flash(error_msg, 'error')
            return redirect(url_for('auth.profile'))
        
        # Update password
        current_user.password_hash = generate_password_hash(new_password)
        db = get_app_db()
        db.session.commit()
        
        logger.info(f"Password changed for user: {current_user.email}")
        
        if request.is_json:
            return jsonify({'message': 'Password changed successfully'})
        
        flash('Password changed successfully', 'success')
        return redirect(url_for('auth.profile'))
        
    except Exception as e:
        db = get_app_db()
        db.session.rollback()
        logger.error(f"Password change error: {e}")
        error_msg = 'An error occurred while changing password'
        if request.is_json:
            return jsonify({'error': error_msg}), 500
        flash(error_msg, 'error')
        return redirect(url_for('auth.profile'))

@auth_bp.route('/sync-status')
@login_required
def sync_status():
    """Get user's sync status"""
    try:
        sync_stats = SyncLog.get_sync_statistics(current_user.id)
        pending_syncs = SyncLog.get_pending_syncs(current_user.id)
        
        return jsonify({
            'statistics': sync_stats,
            'pending_syncs': [sync.to_dict() for sync in pending_syncs[:10]],  # Last 10
            'last_sync': current_user.last_sync.isoformat() if current_user.last_sync else None
        })
        
    except Exception as e:
        logger.error(f"Sync status error: {e}")
=======
"""
Authentication routes for login, logout, and user management
"""

from flask import Blueprint, request, jsonify, render_template, redirect, url_for, flash, session
from flask_login import login_user, logout_user, login_required, current_user
from werkzeug.security import generate_password_hash, check_password_hash
import structlog
from datetime import datetime

def get_app_db():
    import app
    return app.db

from models.models.user import User
from models.models.sync_log import SyncLog

logger = structlog.get_logger()

auth_bp = Blueprint('auth', __name__)

# First register function removed - duplicate route


@auth_bp.route('/login', methods=['GET', 'POST'])
def login():
    """User login endpoint"""
    if request.method == 'GET':
        if current_user.is_authenticated:
            return redirect(url_for('dashboard.main'))
        return render_template('auth/login.html')
    
    # Handle POST request
    try:
        if request.is_json:
            data = request.get_json()
            email = data.get('email', '').strip().lower()
            password = data.get('password', '')
            remember = data.get('remember', False)
        else:
            email = request.form.get('email', '').strip().lower()
            password = request.form.get('password', '')
            remember = request.form.get('remember', False)
        
        # Validate input
        if not email or not password:
            error_msg = 'Email and password are required'
            if request.is_json:
                return jsonify({'error': error_msg}), 400
            flash(error_msg, 'error')
            return render_template('auth/login.html'), 400
        
        # Find user
        user = User.query.filter_by(email=email).first()
        
        if not user or not user.check_password(password):
            logger.warning(f"Failed login attempt for email: {email}")
            error_msg = 'Invalid email or password'
            if request.is_json:
                return jsonify({'error': error_msg}), 401
            flash(error_msg, 'error')
            return render_template('auth/login.html'), 401
        
        if not user.is_active:
            error_msg = 'Account is disabled'
            if request.is_json:
                return jsonify({'error': error_msg}), 401
            flash(error_msg, 'error')
            return render_template('auth/login.html'), 401
        
        # Login successful
        login_user(user, remember=remember)
        user.update_last_login()
        
        logger.info(f"User logged in: {user.email}")
        
        if request.is_json:
            return jsonify({
                'message': 'Login successful',
                'user': user.to_dict(),
                'redirect_url': url_for('dashboard.main')
            })
        
        next_page = request.args.get('next')
        if next_page:
            return redirect(next_page)
        return redirect(url_for('dashboard.main'))
        
    except Exception as e:
        logger.error(f"Login error: {e}")
        error_msg = 'An error occurred during login'
        if request.is_json:
            return jsonify({'error': error_msg}), 500
        flash(error_msg, 'error')
        return render_template('auth/login.html'), 500

@auth_bp.route('/logout', methods=['GET', 'POST'])
@login_required
def logout():
    """User logout endpoint"""
    user_email = current_user.email if current_user.is_authenticated else 'unknown'
    logout_user()
    session.clear()
    
    logger.info(f"User logged out: {user_email}")
    
    if request.is_json:
        return jsonify({'message': 'Logout successful'})
    
    flash('You have been logged out successfully', 'info')
    return redirect(url_for('auth.login'))

@auth_bp.route('/register', methods=['GET', 'POST'])
def register():
    """User registration endpoint (for managers to create worker accounts)"""
    if request.method == 'GET':
        if not current_user.is_authenticated or not current_user.is_manager():
            flash('Access denied', 'error')
            return redirect(url_for('auth.login'))
        return render_template('auth/register.html')
    
    # Handle POST request
    if not current_user.is_authenticated or not current_user.is_manager():
        if request.is_json:
            return jsonify({'error': 'Access denied'}), 403
        flash('Access denied', 'error')
        return redirect(url_for('auth.login'))
    
    try:
        if request.is_json:
            data = request.get_json()
        else:
            data = request.form.to_dict()
        
        # Validate required fields
        required_fields = ['email', 'username', 'password', 'role']
        for field in required_fields:
            if not data.get(field, '').strip():
                error_msg = f'{field.title()} is required'
                if request.is_json:
                    return jsonify({'error': error_msg}), 400
                flash(error_msg, 'error')
                return render_template('auth/register.html'), 400
        
        email = data['email'].strip().lower()
        username = data['username'].strip()
        password = data['password']
        role = data['role'].strip()
        
        # Validate role
        if role not in ['manager', 'worker']:
            error_msg = 'Invalid role specified'
            if request.is_json:
                return jsonify({'error': error_msg}), 400
            flash(error_msg, 'error')
            return render_template('auth/register.html'), 400
        
        # Check if user already exists
        if User.query.filter_by(email=email).first():
            error_msg = 'Email already registered'
            if request.is_json:
                return jsonify({'error': error_msg}), 400
            flash(error_msg, 'error')
            return render_template('auth/register.html'), 400
        
        if User.query.filter_by(username=username).first():
            error_msg = 'Username already taken'
            if request.is_json:
                return jsonify({'error': error_msg}), 400
            flash(error_msg, 'error')
            return render_template('auth/register.html'), 400
        
        # Create new user
        user = User(
            email=email,
            username=username,
            password_hash=generate_password_hash(password),
            role=role,
            first_name=data.get('first_name', '').strip(),
            last_name=data.get('last_name', '').strip(),
            phone=data.get('phone', '').strip(),
            vessel_id=data.get('vessel_id') if data.get('vessel_id') else None
        )
        
        db = get_app_db()
        db.session.add(user)
        db.session.commit()
        
        logger.info(f"New user registered: {email} by {current_user.email}")
        
        if request.is_json:
            return jsonify({
                'message': 'User registered successfully',
                'user': user.to_dict()
            }), 201
        
        flash('User registered successfully', 'success')
        return redirect(url_for('dashboard.users'))
        
    except Exception as e:
        db = get_app_db()
        db.session.rollback()
        logger.error(f"Registration error: {e}")
        error_msg = 'An error occurred during registration'
        if request.is_json:
            return jsonify({'error': error_msg}), 500
        flash(error_msg, 'error')
        return render_template('auth/register.html'), 500

@auth_bp.route('/profile', methods=['GET', 'POST'])
@login_required
def profile():
    """User profile management"""
    if request.method == 'GET':
        if request.is_json:
            return jsonify(current_user.to_dict())
        return render_template('auth/profile.html', user=current_user)
    
    # Handle POST request (profile update)
    try:
        if request.is_json:
            data = request.get_json()
        else:
            data = request.form.to_dict()
        
        # Update allowed fields
        if 'first_name' in data:
            current_user.first_name = data['first_name'].strip()
        if 'last_name' in data:
            current_user.last_name = data['last_name'].strip()
        if 'phone' in data:
            current_user.phone = data['phone'].strip()
        
        # Only managers can update vessel assignment and role
        if current_user.is_manager():
            if 'vessel_id' in data:
                current_user.vessel_id = data['vessel_id'] if data['vessel_id'] else None
        
        db = get_app_db()
        db.session.commit()
        
        logger.info(f"Profile updated for user: {current_user.email}")
        
        if request.is_json:
            return jsonify({
                'message': 'Profile updated successfully',
                'user': current_user.to_dict()
            })
        
        flash('Profile updated successfully', 'success')
        return redirect(url_for('auth.profile'))
        
    except Exception as e:
        db = get_app_db()
        db.session.rollback()
        logger.error(f"Profile update error: {e}")
        error_msg = 'An error occurred while updating profile'
        if request.is_json:
            return jsonify({'error': error_msg}), 500
        flash(error_msg, 'error')
        return render_template('auth/profile.html', user=current_user), 500

@auth_bp.route('/change-password', methods=['POST'])
@login_required
def change_password():
    """Change user password"""
    try:
        if request.is_json:
            data = request.get_json()
        else:
            data = request.form.to_dict()
        
        current_password = data.get('current_password', '')
        new_password = data.get('new_password', '')
        confirm_password = data.get('confirm_password', '')
        
        # Validate input
        if not all([current_password, new_password, confirm_password]):
            error_msg = 'All password fields are required'
            if request.is_json:
                return jsonify({'error': error_msg}), 400
            flash(error_msg, 'error')
            return redirect(url_for('auth.profile'))
        
        if not current_user.check_password(current_password):
            error_msg = 'Current password is incorrect'
            if request.is_json:
                return jsonify({'error': error_msg}), 400
            flash(error_msg, 'error')
            return redirect(url_for('auth.profile'))
        
        if new_password != confirm_password:
            error_msg = 'New passwords do not match'
            if request.is_json:
                return jsonify({'error': error_msg}), 400
            flash(error_msg, 'error')
            return redirect(url_for('auth.profile'))
        
        if len(new_password) < 6:
            error_msg = 'Password must be at least 6 characters long'
            if request.is_json:
                return jsonify({'error': error_msg}), 400
            flash(error_msg, 'error')
            return redirect(url_for('auth.profile'))
        
        # Update password
        current_user.password_hash = generate_password_hash(new_password)
        db = get_app_db()
        db.session.commit()
        
        logger.info(f"Password changed for user: {current_user.email}")
        
        if request.is_json:
            return jsonify({'message': 'Password changed successfully'})
        
        flash('Password changed successfully', 'success')
        return redirect(url_for('auth.profile'))
        
    except Exception as e:
        db = get_app_db()
        db.session.rollback()
        logger.error(f"Password change error: {e}")
        error_msg = 'An error occurred while changing password'
        if request.is_json:
            return jsonify({'error': error_msg}), 500
        flash(error_msg, 'error')
        return redirect(url_for('auth.profile'))

@auth_bp.route('/sync-status')
@login_required
def sync_status():
    """Get user's sync status"""
    try:
        sync_stats = SyncLog.get_sync_statistics(current_user.id)
        pending_syncs = SyncLog.get_pending_syncs(current_user.id)
        
        return jsonify({
            'statistics': sync_stats,
            'pending_syncs': [sync.to_dict() for sync in pending_syncs[:10]],  # Last 10
            'last_sync': current_user.last_sync.isoformat() if current_user.last_sync else None
        })
        
    except Exception as e:
        logger.error(f"Sync status error: {e}")
>>>>>>> 4e49b731
        return jsonify({'error': 'Failed to get sync status'}), 500<|MERGE_RESOLUTION|>--- conflicted
+++ resolved
@@ -1,704 +1,345 @@
-<<<<<<< HEAD
-"""
-Authentication routes for login, logout, and user management
-"""
-
-from flask import Blueprint, request, jsonify, render_template, redirect, url_for, flash, session
-from flask_login import login_user, logout_user, login_required, current_user
-from werkzeug.security import generate_password_hash, check_password_hash
-import structlog
-from datetime import datetime
-
-def get_app_db():
-    import app
-    return app.db
-
-from models.models.enhanced_user import User
-from models.models.sync_log import SyncLog
-from models.forms.auth_forms import LoginForm
-
-logger = structlog.get_logger()
-
-auth_bp = Blueprint('auth', __name__)
-
-# First register function removed - duplicate route
-
-
-@auth_bp.route('/login', methods=['GET', 'POST'])
-def login():
-    """User login endpoint"""
-    if current_user.is_authenticated:
-        return redirect(url_for('dashboard.main'))
-    
-    form = LoginForm()
-    
-    if form.validate_on_submit():
-        # Form data with CSRF validation passed
-        email = form.email.data.strip().lower()
-        password = form.password.data
-        remember = form.remember.data
-    elif request.method == 'POST':
-        # Handle raw form submission (fallback for non-WTF forms)
-        if request.is_json:
-            data = request.get_json()
-            email = data.get('email', '').strip().lower()
-            password = data.get('password', '')
-            remember = data.get('remember', False)
-        else:
-            email = request.form.get('email', '').strip().lower()
-            password = request.form.get('password', '')
-            remember = request.form.get('remember', False)
-    else:
-        # GET request
-        return render_template('auth/login.html', form=form)
-    
-    # Process login
-    try:
-        
-        # Validate input
-        if not email or not password:
-            error_msg = 'Email and password are required'
-            if request.is_json:
-                return jsonify({'error': error_msg}), 400
-            flash(error_msg, 'error')
-            return render_template('auth/login.html', form=form), 400
-        
-        # Find user
-        user = User.query.filter_by(email=email).first()
-        
-        if not user or not user.check_password(password):
-            logger.warning(f"Failed login attempt for email: {email}")
-            error_msg = 'Invalid email or password'
-            if request.is_json:
-                return jsonify({'error': error_msg}), 401
-            flash(error_msg, 'error')
-            return render_template('auth/login.html', form=form), 401
-        
-        if not user.is_active:
-            error_msg = 'Account is disabled'
-            if request.is_json:
-                return jsonify({'error': error_msg}), 401
-            flash(error_msg, 'error')
-            return render_template('auth/login.html', form=form), 401
-        
-        # Login successful
-        login_user(user, remember=remember)
-        user.update_last_login()
-        
-        logger.info(f"User logged in: {user.email}")
-        
-        if request.is_json:
-            return jsonify({
-                'message': 'Login successful',
-                'user': user.to_dict(),
-                'redirect_url': url_for('dashboard.main')
-            })
-        
-        next_page = request.args.get('next')
-        if next_page:
-            return redirect(next_page)
-        return redirect(url_for('dashboard.main'))
-        
-    except Exception as e:
-        logger.error(f"Login error: {e}")
-        error_msg = 'An error occurred during login'
-        if request.is_json:
-            return jsonify({'error': error_msg}), 500
-        flash(error_msg, 'error')
-        return render_template('auth/login.html'), 500
-
-@auth_bp.route('/logout', methods=['GET', 'POST'])
-@login_required
-def logout():
-    """User logout endpoint"""
-    user_email = current_user.email if current_user.is_authenticated else 'unknown'
-    logout_user()
-    session.clear()
-    
-    logger.info(f"User logged out: {user_email}")
-    
-    if request.is_json:
-        return jsonify({'message': 'Logout successful'})
-    
-    flash('You have been logged out successfully', 'info')
-    return redirect(url_for('auth.login'))
-
-@auth_bp.route('/register', methods=['GET', 'POST'])
-def register():
-    """User registration endpoint (for managers to create worker accounts)"""
-    if request.method == 'GET':
-        if not current_user.is_authenticated or not current_user.is_manager():
-            flash('Access denied', 'error')
-            return redirect(url_for('auth.login'))
-        return render_template('auth/register.html')
-    
-    # Handle POST request
-    if not current_user.is_authenticated or not current_user.is_manager():
-        if request.is_json:
-            return jsonify({'error': 'Access denied'}), 403
-        flash('Access denied', 'error')
-        return redirect(url_for('auth.login'))
-    
-    try:
-        if request.is_json:
-            data = request.get_json()
-        else:
-            data = request.form.to_dict()
-        
-        # Validate required fields
-        required_fields = ['email', 'username', 'password', 'role']
-        for field in required_fields:
-            if not data.get(field, '').strip():
-                error_msg = f'{field.title()} is required'
-                if request.is_json:
-                    return jsonify({'error': error_msg}), 400
-                flash(error_msg, 'error')
-                return render_template('auth/register.html'), 400
-        
-        email = data['email'].strip().lower()
-        username = data['username'].strip()
-        password = data['password']
-        role = data['role'].strip()
-        
-        # Validate role
-        if role not in ['manager', 'worker']:
-            error_msg = 'Invalid role specified'
-            if request.is_json:
-                return jsonify({'error': error_msg}), 400
-            flash(error_msg, 'error')
-            return render_template('auth/register.html'), 400
-        
-        # Check if user already exists
-        if User.query.filter_by(email=email).first():
-            error_msg = 'Email already registered'
-            if request.is_json:
-                return jsonify({'error': error_msg}), 400
-            flash(error_msg, 'error')
-            return render_template('auth/register.html'), 400
-        
-        if User.query.filter_by(username=username).first():
-            error_msg = 'Username already taken'
-            if request.is_json:
-                return jsonify({'error': error_msg}), 400
-            flash(error_msg, 'error')
-            return render_template('auth/register.html'), 400
-        
-        # Create new user
-        user = User(
-            email=email,
-            username=username,
-            password_hash=generate_password_hash(password),
-            role=role,
-            first_name=data.get('first_name', '').strip(),
-            last_name=data.get('last_name', '').strip(),
-            phone=data.get('phone', '').strip(),
-            vessel_id=data.get('vessel_id') if data.get('vessel_id') else None
-        )
-        
-        db = get_app_db()
-        db.session.add(user)
-        db.session.commit()
-        
-        logger.info(f"New user registered: {email} by {current_user.email}")
-        
-        if request.is_json:
-            return jsonify({
-                'message': 'User registered successfully',
-                'user': user.to_dict()
-            }), 201
-        
-        flash('User registered successfully', 'success')
-        return redirect(url_for('dashboard.users'))
-        
-    except Exception as e:
-        db = get_app_db()
-        db.session.rollback()
-        logger.error(f"Registration error: {e}")
-        error_msg = 'An error occurred during registration'
-        if request.is_json:
-            return jsonify({'error': error_msg}), 500
-        flash(error_msg, 'error')
-        return render_template('auth/register.html'), 500
-
-@auth_bp.route('/profile', methods=['GET', 'POST'])
-@login_required
-def profile():
-    """User profile management"""
-    if request.method == 'GET':
-        if request.is_json:
-            return jsonify(current_user.to_dict())
-        return render_template('auth/profile.html', user=current_user)
-    
-    # Handle POST request (profile update)
-    try:
-        if request.is_json:
-            data = request.get_json()
-        else:
-            data = request.form.to_dict()
-        
-        # Update allowed fields
-        if 'first_name' in data:
-            current_user.first_name = data['first_name'].strip()
-        if 'last_name' in data:
-            current_user.last_name = data['last_name'].strip()
-        if 'phone' in data:
-            current_user.phone = data['phone'].strip()
-        
-        # Only managers can update vessel assignment and role
-        if current_user.is_manager():
-            if 'vessel_id' in data:
-                current_user.vessel_id = data['vessel_id'] if data['vessel_id'] else None
-        
-        db = get_app_db()
-        db.session.commit()
-        
-        logger.info(f"Profile updated for user: {current_user.email}")
-        
-        if request.is_json:
-            return jsonify({
-                'message': 'Profile updated successfully',
-                'user': current_user.to_dict()
-            })
-        
-        flash('Profile updated successfully', 'success')
-        return redirect(url_for('auth.profile'))
-        
-    except Exception as e:
-        db = get_app_db()
-        db.session.rollback()
-        logger.error(f"Profile update error: {e}")
-        error_msg = 'An error occurred while updating profile'
-        if request.is_json:
-            return jsonify({'error': error_msg}), 500
-        flash(error_msg, 'error')
-        return render_template('auth/profile.html', user=current_user), 500
-
-@auth_bp.route('/change-password', methods=['POST'])
-@login_required
-def change_password():
-    """Change user password"""
-    try:
-        if request.is_json:
-            data = request.get_json()
-        else:
-            data = request.form.to_dict()
-        
-        current_password = data.get('current_password', '')
-        new_password = data.get('new_password', '')
-        confirm_password = data.get('confirm_password', '')
-        
-        # Validate input
-        if not all([current_password, new_password, confirm_password]):
-            error_msg = 'All password fields are required'
-            if request.is_json:
-                return jsonify({'error': error_msg}), 400
-            flash(error_msg, 'error')
-            return redirect(url_for('auth.profile'))
-        
-        if not current_user.check_password(current_password):
-            error_msg = 'Current password is incorrect'
-            if request.is_json:
-                return jsonify({'error': error_msg}), 400
-            flash(error_msg, 'error')
-            return redirect(url_for('auth.profile'))
-        
-        if new_password != confirm_password:
-            error_msg = 'New passwords do not match'
-            if request.is_json:
-                return jsonify({'error': error_msg}), 400
-            flash(error_msg, 'error')
-            return redirect(url_for('auth.profile'))
-        
-        if len(new_password) < 6:
-            error_msg = 'Password must be at least 6 characters long'
-            if request.is_json:
-                return jsonify({'error': error_msg}), 400
-            flash(error_msg, 'error')
-            return redirect(url_for('auth.profile'))
-        
-        # Update password
-        current_user.password_hash = generate_password_hash(new_password)
-        db = get_app_db()
-        db.session.commit()
-        
-        logger.info(f"Password changed for user: {current_user.email}")
-        
-        if request.is_json:
-            return jsonify({'message': 'Password changed successfully'})
-        
-        flash('Password changed successfully', 'success')
-        return redirect(url_for('auth.profile'))
-        
-    except Exception as e:
-        db = get_app_db()
-        db.session.rollback()
-        logger.error(f"Password change error: {e}")
-        error_msg = 'An error occurred while changing password'
-        if request.is_json:
-            return jsonify({'error': error_msg}), 500
-        flash(error_msg, 'error')
-        return redirect(url_for('auth.profile'))
-
-@auth_bp.route('/sync-status')
-@login_required
-def sync_status():
-    """Get user's sync status"""
-    try:
-        sync_stats = SyncLog.get_sync_statistics(current_user.id)
-        pending_syncs = SyncLog.get_pending_syncs(current_user.id)
-        
-        return jsonify({
-            'statistics': sync_stats,
-            'pending_syncs': [sync.to_dict() for sync in pending_syncs[:10]],  # Last 10
-            'last_sync': current_user.last_sync.isoformat() if current_user.last_sync else None
-        })
-        
-    except Exception as e:
-        logger.error(f"Sync status error: {e}")
-=======
-"""
-Authentication routes for login, logout, and user management
-"""
-
-from flask import Blueprint, request, jsonify, render_template, redirect, url_for, flash, session
-from flask_login import login_user, logout_user, login_required, current_user
-from werkzeug.security import generate_password_hash, check_password_hash
-import structlog
-from datetime import datetime
-
-def get_app_db():
-    import app
-    return app.db
-
-from models.models.user import User
-from models.models.sync_log import SyncLog
-
-logger = structlog.get_logger()
-
-auth_bp = Blueprint('auth', __name__)
-
-# First register function removed - duplicate route
-
-
-@auth_bp.route('/login', methods=['GET', 'POST'])
-def login():
-    """User login endpoint"""
-    if request.method == 'GET':
-        if current_user.is_authenticated:
-            return redirect(url_for('dashboard.main'))
-        return render_template('auth/login.html')
-    
-    # Handle POST request
-    try:
-        if request.is_json:
-            data = request.get_json()
-            email = data.get('email', '').strip().lower()
-            password = data.get('password', '')
-            remember = data.get('remember', False)
-        else:
-            email = request.form.get('email', '').strip().lower()
-            password = request.form.get('password', '')
-            remember = request.form.get('remember', False)
-        
-        # Validate input
-        if not email or not password:
-            error_msg = 'Email and password are required'
-            if request.is_json:
-                return jsonify({'error': error_msg}), 400
-            flash(error_msg, 'error')
-            return render_template('auth/login.html'), 400
-        
-        # Find user
-        user = User.query.filter_by(email=email).first()
-        
-        if not user or not user.check_password(password):
-            logger.warning(f"Failed login attempt for email: {email}")
-            error_msg = 'Invalid email or password'
-            if request.is_json:
-                return jsonify({'error': error_msg}), 401
-            flash(error_msg, 'error')
-            return render_template('auth/login.html'), 401
-        
-        if not user.is_active:
-            error_msg = 'Account is disabled'
-            if request.is_json:
-                return jsonify({'error': error_msg}), 401
-            flash(error_msg, 'error')
-            return render_template('auth/login.html'), 401
-        
-        # Login successful
-        login_user(user, remember=remember)
-        user.update_last_login()
-        
-        logger.info(f"User logged in: {user.email}")
-        
-        if request.is_json:
-            return jsonify({
-                'message': 'Login successful',
-                'user': user.to_dict(),
-                'redirect_url': url_for('dashboard.main')
-            })
-        
-        next_page = request.args.get('next')
-        if next_page:
-            return redirect(next_page)
-        return redirect(url_for('dashboard.main'))
-        
-    except Exception as e:
-        logger.error(f"Login error: {e}")
-        error_msg = 'An error occurred during login'
-        if request.is_json:
-            return jsonify({'error': error_msg}), 500
-        flash(error_msg, 'error')
-        return render_template('auth/login.html'), 500
-
-@auth_bp.route('/logout', methods=['GET', 'POST'])
-@login_required
-def logout():
-    """User logout endpoint"""
-    user_email = current_user.email if current_user.is_authenticated else 'unknown'
-    logout_user()
-    session.clear()
-    
-    logger.info(f"User logged out: {user_email}")
-    
-    if request.is_json:
-        return jsonify({'message': 'Logout successful'})
-    
-    flash('You have been logged out successfully', 'info')
-    return redirect(url_for('auth.login'))
-
-@auth_bp.route('/register', methods=['GET', 'POST'])
-def register():
-    """User registration endpoint (for managers to create worker accounts)"""
-    if request.method == 'GET':
-        if not current_user.is_authenticated or not current_user.is_manager():
-            flash('Access denied', 'error')
-            return redirect(url_for('auth.login'))
-        return render_template('auth/register.html')
-    
-    # Handle POST request
-    if not current_user.is_authenticated or not current_user.is_manager():
-        if request.is_json:
-            return jsonify({'error': 'Access denied'}), 403
-        flash('Access denied', 'error')
-        return redirect(url_for('auth.login'))
-    
-    try:
-        if request.is_json:
-            data = request.get_json()
-        else:
-            data = request.form.to_dict()
-        
-        # Validate required fields
-        required_fields = ['email', 'username', 'password', 'role']
-        for field in required_fields:
-            if not data.get(field, '').strip():
-                error_msg = f'{field.title()} is required'
-                if request.is_json:
-                    return jsonify({'error': error_msg}), 400
-                flash(error_msg, 'error')
-                return render_template('auth/register.html'), 400
-        
-        email = data['email'].strip().lower()
-        username = data['username'].strip()
-        password = data['password']
-        role = data['role'].strip()
-        
-        # Validate role
-        if role not in ['manager', 'worker']:
-            error_msg = 'Invalid role specified'
-            if request.is_json:
-                return jsonify({'error': error_msg}), 400
-            flash(error_msg, 'error')
-            return render_template('auth/register.html'), 400
-        
-        # Check if user already exists
-        if User.query.filter_by(email=email).first():
-            error_msg = 'Email already registered'
-            if request.is_json:
-                return jsonify({'error': error_msg}), 400
-            flash(error_msg, 'error')
-            return render_template('auth/register.html'), 400
-        
-        if User.query.filter_by(username=username).first():
-            error_msg = 'Username already taken'
-            if request.is_json:
-                return jsonify({'error': error_msg}), 400
-            flash(error_msg, 'error')
-            return render_template('auth/register.html'), 400
-        
-        # Create new user
-        user = User(
-            email=email,
-            username=username,
-            password_hash=generate_password_hash(password),
-            role=role,
-            first_name=data.get('first_name', '').strip(),
-            last_name=data.get('last_name', '').strip(),
-            phone=data.get('phone', '').strip(),
-            vessel_id=data.get('vessel_id') if data.get('vessel_id') else None
-        )
-        
-        db = get_app_db()
-        db.session.add(user)
-        db.session.commit()
-        
-        logger.info(f"New user registered: {email} by {current_user.email}")
-        
-        if request.is_json:
-            return jsonify({
-                'message': 'User registered successfully',
-                'user': user.to_dict()
-            }), 201
-        
-        flash('User registered successfully', 'success')
-        return redirect(url_for('dashboard.users'))
-        
-    except Exception as e:
-        db = get_app_db()
-        db.session.rollback()
-        logger.error(f"Registration error: {e}")
-        error_msg = 'An error occurred during registration'
-        if request.is_json:
-            return jsonify({'error': error_msg}), 500
-        flash(error_msg, 'error')
-        return render_template('auth/register.html'), 500
-
-@auth_bp.route('/profile', methods=['GET', 'POST'])
-@login_required
-def profile():
-    """User profile management"""
-    if request.method == 'GET':
-        if request.is_json:
-            return jsonify(current_user.to_dict())
-        return render_template('auth/profile.html', user=current_user)
-    
-    # Handle POST request (profile update)
-    try:
-        if request.is_json:
-            data = request.get_json()
-        else:
-            data = request.form.to_dict()
-        
-        # Update allowed fields
-        if 'first_name' in data:
-            current_user.first_name = data['first_name'].strip()
-        if 'last_name' in data:
-            current_user.last_name = data['last_name'].strip()
-        if 'phone' in data:
-            current_user.phone = data['phone'].strip()
-        
-        # Only managers can update vessel assignment and role
-        if current_user.is_manager():
-            if 'vessel_id' in data:
-                current_user.vessel_id = data['vessel_id'] if data['vessel_id'] else None
-        
-        db = get_app_db()
-        db.session.commit()
-        
-        logger.info(f"Profile updated for user: {current_user.email}")
-        
-        if request.is_json:
-            return jsonify({
-                'message': 'Profile updated successfully',
-                'user': current_user.to_dict()
-            })
-        
-        flash('Profile updated successfully', 'success')
-        return redirect(url_for('auth.profile'))
-        
-    except Exception as e:
-        db = get_app_db()
-        db.session.rollback()
-        logger.error(f"Profile update error: {e}")
-        error_msg = 'An error occurred while updating profile'
-        if request.is_json:
-            return jsonify({'error': error_msg}), 500
-        flash(error_msg, 'error')
-        return render_template('auth/profile.html', user=current_user), 500
-
-@auth_bp.route('/change-password', methods=['POST'])
-@login_required
-def change_password():
-    """Change user password"""
-    try:
-        if request.is_json:
-            data = request.get_json()
-        else:
-            data = request.form.to_dict()
-        
-        current_password = data.get('current_password', '')
-        new_password = data.get('new_password', '')
-        confirm_password = data.get('confirm_password', '')
-        
-        # Validate input
-        if not all([current_password, new_password, confirm_password]):
-            error_msg = 'All password fields are required'
-            if request.is_json:
-                return jsonify({'error': error_msg}), 400
-            flash(error_msg, 'error')
-            return redirect(url_for('auth.profile'))
-        
-        if not current_user.check_password(current_password):
-            error_msg = 'Current password is incorrect'
-            if request.is_json:
-                return jsonify({'error': error_msg}), 400
-            flash(error_msg, 'error')
-            return redirect(url_for('auth.profile'))
-        
-        if new_password != confirm_password:
-            error_msg = 'New passwords do not match'
-            if request.is_json:
-                return jsonify({'error': error_msg}), 400
-            flash(error_msg, 'error')
-            return redirect(url_for('auth.profile'))
-        
-        if len(new_password) < 6:
-            error_msg = 'Password must be at least 6 characters long'
-            if request.is_json:
-                return jsonify({'error': error_msg}), 400
-            flash(error_msg, 'error')
-            return redirect(url_for('auth.profile'))
-        
-        # Update password
-        current_user.password_hash = generate_password_hash(new_password)
-        db = get_app_db()
-        db.session.commit()
-        
-        logger.info(f"Password changed for user: {current_user.email}")
-        
-        if request.is_json:
-            return jsonify({'message': 'Password changed successfully'})
-        
-        flash('Password changed successfully', 'success')
-        return redirect(url_for('auth.profile'))
-        
-    except Exception as e:
-        db = get_app_db()
-        db.session.rollback()
-        logger.error(f"Password change error: {e}")
-        error_msg = 'An error occurred while changing password'
-        if request.is_json:
-            return jsonify({'error': error_msg}), 500
-        flash(error_msg, 'error')
-        return redirect(url_for('auth.profile'))
-
-@auth_bp.route('/sync-status')
-@login_required
-def sync_status():
-    """Get user's sync status"""
-    try:
-        sync_stats = SyncLog.get_sync_statistics(current_user.id)
-        pending_syncs = SyncLog.get_pending_syncs(current_user.id)
-        
-        return jsonify({
-            'statistics': sync_stats,
-            'pending_syncs': [sync.to_dict() for sync in pending_syncs[:10]],  # Last 10
-            'last_sync': current_user.last_sync.isoformat() if current_user.last_sync else None
-        })
-        
-    except Exception as e:
-        logger.error(f"Sync status error: {e}")
->>>>>>> 4e49b731
-        return jsonify({'error': 'Failed to get sync status'}), 500+"""
+Authentication routes for login, logout, and user management
+"""
+
+from flask import Blueprint, request, jsonify, render_template, redirect, url_for, flash, session
+from flask_login import login_user, logout_user, login_required, current_user
+from werkzeug.security import generate_password_hash, check_password_hash
+import structlog
+from datetime import datetime
+
+def get_app_db():
+    import app
+    return app.db
+
+from models.models.user import User
+from models.models.sync_log import SyncLog
+
+logger = structlog.get_logger()
+
+auth_bp = Blueprint('auth', __name__)
+
+# First register function removed - duplicate route
+
+
+@auth_bp.route('/login', methods=['GET', 'POST'])
+def login():
+    """User login endpoint"""
+    if request.method == 'GET':
+        if current_user.is_authenticated:
+            return redirect(url_for('dashboard.main'))
+        return render_template('auth/login.html')
+    
+    # Handle POST request
+    try:
+        if request.is_json:
+            data = request.get_json()
+            email = data.get('email', '').strip().lower()
+            password = data.get('password', '')
+            remember = data.get('remember', False)
+        else:
+            email = request.form.get('email', '').strip().lower()
+            password = request.form.get('password', '')
+            remember = request.form.get('remember', False)
+        
+        # Validate input
+        if not email or not password:
+            error_msg = 'Email and password are required'
+            if request.is_json:
+                return jsonify({'error': error_msg}), 400
+            flash(error_msg, 'error')
+            return render_template('auth/login.html'), 400
+        
+        # Find user
+        user = User.query.filter_by(email=email).first()
+        
+        if not user or not user.check_password(password):
+            logger.warning(f"Failed login attempt for email: {email}")
+            error_msg = 'Invalid email or password'
+            if request.is_json:
+                return jsonify({'error': error_msg}), 401
+            flash(error_msg, 'error')
+            return render_template('auth/login.html'), 401
+        
+        if not user.is_active:
+            error_msg = 'Account is disabled'
+            if request.is_json:
+                return jsonify({'error': error_msg}), 401
+            flash(error_msg, 'error')
+            return render_template('auth/login.html'), 401
+        
+        # Login successful
+        login_user(user, remember=remember)
+        user.update_last_login()
+        
+        logger.info(f"User logged in: {user.email}")
+        
+        if request.is_json:
+            return jsonify({
+                'message': 'Login successful',
+                'user': user.to_dict(),
+                'redirect_url': url_for('dashboard.main')
+            })
+        
+        next_page = request.args.get('next')
+        if next_page:
+            return redirect(next_page)
+        return redirect(url_for('dashboard.main'))
+        
+    except Exception as e:
+        logger.error(f"Login error: {e}")
+        error_msg = 'An error occurred during login'
+        if request.is_json:
+            return jsonify({'error': error_msg}), 500
+        flash(error_msg, 'error')
+        return render_template('auth/login.html'), 500
+
+@auth_bp.route('/logout', methods=['GET', 'POST'])
+@login_required
+def logout():
+    """User logout endpoint"""
+    user_email = current_user.email if current_user.is_authenticated else 'unknown'
+    logout_user()
+    session.clear()
+    
+    logger.info(f"User logged out: {user_email}")
+    
+    if request.is_json:
+        return jsonify({'message': 'Logout successful'})
+    
+    flash('You have been logged out successfully', 'info')
+    return redirect(url_for('auth.login'))
+
+@auth_bp.route('/register', methods=['GET', 'POST'])
+def register():
+    """User registration endpoint (for managers to create worker accounts)"""
+    if request.method == 'GET':
+        if not current_user.is_authenticated or not current_user.is_manager():
+            flash('Access denied', 'error')
+            return redirect(url_for('auth.login'))
+        return render_template('auth/register.html')
+    
+    # Handle POST request
+    if not current_user.is_authenticated or not current_user.is_manager():
+        if request.is_json:
+            return jsonify({'error': 'Access denied'}), 403
+        flash('Access denied', 'error')
+        return redirect(url_for('auth.login'))
+    
+    try:
+        if request.is_json:
+            data = request.get_json()
+        else:
+            data = request.form.to_dict()
+        
+        # Validate required fields
+        required_fields = ['email', 'username', 'password', 'role']
+        for field in required_fields:
+            if not data.get(field, '').strip():
+                error_msg = f'{field.title()} is required'
+                if request.is_json:
+                    return jsonify({'error': error_msg}), 400
+                flash(error_msg, 'error')
+                return render_template('auth/register.html'), 400
+        
+        email = data['email'].strip().lower()
+        username = data['username'].strip()
+        password = data['password']
+        role = data['role'].strip()
+        
+        # Validate role
+        if role not in ['manager', 'worker']:
+            error_msg = 'Invalid role specified'
+            if request.is_json:
+                return jsonify({'error': error_msg}), 400
+            flash(error_msg, 'error')
+            return render_template('auth/register.html'), 400
+        
+        # Check if user already exists
+        if User.query.filter_by(email=email).first():
+            error_msg = 'Email already registered'
+            if request.is_json:
+                return jsonify({'error': error_msg}), 400
+            flash(error_msg, 'error')
+            return render_template('auth/register.html'), 400
+        
+        if User.query.filter_by(username=username).first():
+            error_msg = 'Username already taken'
+            if request.is_json:
+                return jsonify({'error': error_msg}), 400
+            flash(error_msg, 'error')
+            return render_template('auth/register.html'), 400
+        
+        # Create new user
+        user = User(
+            email=email,
+            username=username,
+            password_hash=generate_password_hash(password),
+            role=role,
+            first_name=data.get('first_name', '').strip(),
+            last_name=data.get('last_name', '').strip(),
+            phone=data.get('phone', '').strip(),
+            vessel_id=data.get('vessel_id') if data.get('vessel_id') else None
+        )
+        
+        db = get_app_db()
+        db.session.add(user)
+        db.session.commit()
+        
+        logger.info(f"New user registered: {email} by {current_user.email}")
+        
+        if request.is_json:
+            return jsonify({
+                'message': 'User registered successfully',
+                'user': user.to_dict()
+            }), 201
+        
+        flash('User registered successfully', 'success')
+        return redirect(url_for('dashboard.users'))
+        
+    except Exception as e:
+        db = get_app_db()
+        db.session.rollback()
+        logger.error(f"Registration error: {e}")
+        error_msg = 'An error occurred during registration'
+        if request.is_json:
+            return jsonify({'error': error_msg}), 500
+        flash(error_msg, 'error')
+        return render_template('auth/register.html'), 500
+
+@auth_bp.route('/profile', methods=['GET', 'POST'])
+@login_required
+def profile():
+    """User profile management"""
+    if request.method == 'GET':
+        if request.is_json:
+            return jsonify(current_user.to_dict())
+        return render_template('auth/profile.html', user=current_user)
+    
+    # Handle POST request (profile update)
+    try:
+        if request.is_json:
+            data = request.get_json()
+        else:
+            data = request.form.to_dict()
+        
+        # Update allowed fields
+        if 'first_name' in data:
+            current_user.first_name = data['first_name'].strip()
+        if 'last_name' in data:
+            current_user.last_name = data['last_name'].strip()
+        if 'phone' in data:
+            current_user.phone = data['phone'].strip()
+        
+        # Only managers can update vessel assignment and role
+        if current_user.is_manager():
+            if 'vessel_id' in data:
+                current_user.vessel_id = data['vessel_id'] if data['vessel_id'] else None
+        
+        db = get_app_db()
+        db.session.commit()
+        
+        logger.info(f"Profile updated for user: {current_user.email}")
+        
+        if request.is_json:
+            return jsonify({
+                'message': 'Profile updated successfully',
+                'user': current_user.to_dict()
+            })
+        
+        flash('Profile updated successfully', 'success')
+        return redirect(url_for('auth.profile'))
+        
+    except Exception as e:
+        db = get_app_db()
+        db.session.rollback()
+        logger.error(f"Profile update error: {e}")
+        error_msg = 'An error occurred while updating profile'
+        if request.is_json:
+            return jsonify({'error': error_msg}), 500
+        flash(error_msg, 'error')
+        return render_template('auth/profile.html', user=current_user), 500
+
+@auth_bp.route('/change-password', methods=['POST'])
+@login_required
+def change_password():
+    """Change user password"""
+    try:
+        if request.is_json:
+            data = request.get_json()
+        else:
+            data = request.form.to_dict()
+        
+        current_password = data.get('current_password', '')
+        new_password = data.get('new_password', '')
+        confirm_password = data.get('confirm_password', '')
+        
+        # Validate input
+        if not all([current_password, new_password, confirm_password]):
+            error_msg = 'All password fields are required'
+            if request.is_json:
+                return jsonify({'error': error_msg}), 400
+            flash(error_msg, 'error')
+            return redirect(url_for('auth.profile'))
+        
+        if not current_user.check_password(current_password):
+            error_msg = 'Current password is incorrect'
+            if request.is_json:
+                return jsonify({'error': error_msg}), 400
+            flash(error_msg, 'error')
+            return redirect(url_for('auth.profile'))
+        
+        if new_password != confirm_password:
+            error_msg = 'New passwords do not match'
+            if request.is_json:
+                return jsonify({'error': error_msg}), 400
+            flash(error_msg, 'error')
+            return redirect(url_for('auth.profile'))
+        
+        if len(new_password) < 6:
+            error_msg = 'Password must be at least 6 characters long'
+            if request.is_json:
+                return jsonify({'error': error_msg}), 400
+            flash(error_msg, 'error')
+            return redirect(url_for('auth.profile'))
+        
+        # Update password
+        current_user.password_hash = generate_password_hash(new_password)
+        db = get_app_db()
+        db.session.commit()
+        
+        logger.info(f"Password changed for user: {current_user.email}")
+        
+        if request.is_json:
+            return jsonify({'message': 'Password changed successfully'})
+        
+        flash('Password changed successfully', 'success')
+        return redirect(url_for('auth.profile'))
+        
+    except Exception as e:
+        db = get_app_db()
+        db.session.rollback()
+        logger.error(f"Password change error: {e}")
+        error_msg = 'An error occurred while changing password'
+        if request.is_json:
+            return jsonify({'error': error_msg}), 500
+        flash(error_msg, 'error')
+        return redirect(url_for('auth.profile'))
+
+@auth_bp.route('/sync-status')
+@login_required
+def sync_status():
+    """Get user's sync status"""
+    try:
+        sync_stats = SyncLog.get_sync_statistics(current_user.id)
+        pending_syncs = SyncLog.get_pending_syncs(current_user.id)
+        
+        return jsonify({
+            'statistics': sync_stats,
+            'pending_syncs': [sync.to_dict() for sync in pending_syncs[:10]],  # Last 10
+            'last_sync': current_user.last_sync.isoformat() if current_user.last_sync else None
+        })
+        
+    except Exception as e:
+        logger.error(f"Sync status error: {e}")
+        return jsonify({'error': 'Failed to get sync status'}), 500